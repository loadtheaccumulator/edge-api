--- conflicted
+++ resolved
@@ -8,6 +8,7 @@
 const distRHEL86 = "rhel-86"
 const distRHEL87 = "rhel-87"
 const distRHEL90 = "rhel-90"
+const distRHEL91 = "rhel-91"
 
 // DefaultDistribution set the default image distribution in case miss it
 const DefaultDistribution = distRHEL90
@@ -34,36 +35,20 @@
 
 // DistributionsPackages add packages by image
 var DistributionsPackages = map[string][]string{
-<<<<<<< HEAD
-	"rhel-84": RHEL8,
-	"rhel-85": RHEL8,
-	"rhel-86": RHEL8X,
-	"rhel-87": RHEL8X,
-	"rhel-90": RHEL90,
-	"rhel-91": RHEL90,
-=======
 	distRHEL84: RHEL8,
 	distRHEL85: RHEL8,
 	distRHEL86: RHEL8X,
 	distRHEL87: RHEL8X,
 	distRHEL90: RHEL90,
->>>>>>> 4646dcd1
+	distRHEL91: RHEL90,
 }
 
 // DistributionsRefs set the ref to Images
 var DistributionsRefs = map[string]string{
-<<<<<<< HEAD
-	"rhel-84": "rhel/8/x86_64/edge",
-	"rhel-85": "rhel/8/x86_64/edge",
-	"rhel-86": "rhel/8/x86_64/edge",
-	"rhel-87": "rhel/8/x86_64/edge",
-	"rhel-90": "rhel/9/x86_64/edge",
-	"rhel-91": "rhel/9/x86_64/edge",
-=======
 	distRHEL84: OstreeRefRHEL8,
 	distRHEL85: OstreeRefRHEL8,
 	distRHEL86: OstreeRefRHEL8,
 	distRHEL87: OstreeRefRHEL8,
 	distRHEL90: OstreeRefRHEL9,
->>>>>>> 4646dcd1
+	distRHEL91: OstreeRefRHEL9,
 }