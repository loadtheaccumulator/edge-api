package services

import (
	"context"
	"fmt"
	"io"
	"net/http"
	"os"
	"os/signal"
	"syscall"
	"text/template"

	"github.com/redhatinsights/edge-api/config"
	"github.com/redhatinsights/edge-api/pkg/clients/playbookdispatcher"
	"github.com/redhatinsights/edge-api/pkg/db"
	"github.com/redhatinsights/edge-api/pkg/models"
	log "github.com/sirupsen/logrus"
)

// UpdateServiceInterface defines the interface that helps
// handle the business logic of sending updates to a edge device
type UpdateServiceInterface interface {
	CreateUpdate(id uint) (*models.UpdateTransaction, error)
	GetUpdatePlaybook(update *models.UpdateTransaction) (io.ReadCloser, error)
	GetUpdateTransactionsForDevice(device *models.Device) (*[]models.UpdateTransaction, error)
}

// NewUpdateService gives a instance of the main implementation of a UpdateServiceInterface
func NewUpdateService(ctx context.Context) UpdateServiceInterface {
	return &UpdateService{
<<<<<<< HEAD
		ctx:          ctx,
		filesService: NewFilesService(),
		repoBuilder:  NewRepoBuilder(ctx, log.NewEntry(log.StandardLogger())),
=======
		Context:      ctx,
		FilesService: NewFilesService(),
		RepoBuilder:  NewRepoBuilder(ctx),
>>>>>>> ff4fb712
	}
}

// UpdateService is the main implementation of a UpdateServiceInterface
type UpdateService struct {
	Context      context.Context
	RepoBuilder  RepoBuilderInterface
	FilesService FilesService
}

type playbooks struct {
	GoTemplateRemoteName string
	GoTemplateRemoteURL  string
	GoTemplateContentURL string
	GoTemplateGpgVerify  string
	OstreeRemoteName     string
	OstreeRemoteURL      string
	OstreeContentURL     string
	OstreeGpgVerify      string
	OstreeGpgKeypath     string
	OstreeRemoteTemplate string
}

// TemplateRemoteInfo the values to playbook
type TemplateRemoteInfo struct {
	RemoteName          string
	RemoteURL           string
	ContentURL          string
	GpgVerify           string
	UpdateTransactionID uint
}

// CreateUpdate is the function that creates an update transaction
func (s *UpdateService) CreateUpdate(id uint) (*models.UpdateTransaction, error) {
	var update *models.UpdateTransaction
	db.DB.First(&update, id)
	update.Status = models.UpdateStatusBuilding
	db.DB.Save(&update)

	WaitGroup.Add(1) // Processing one update
	defer func() {
		WaitGroup.Done() // Done with one update (sucessfuly or not)
		log.Debug("Done with one update - sucessfuly or not")
		if err := recover(); err != nil {
			log.Fatalf("%s", err)
		}
	}()
	go func(update *models.UpdateTransaction) {
		sigint := make(chan os.Signal, 1)
		signal.Notify(sigint, os.Interrupt, syscall.SIGTERM)
		sig := <-sigint
		// Reload update to get updated status
		db.DB.First(&update, update.ID)
		if update.Status == models.UpdateStatusBuilding {
			log.WithFields(log.Fields{
				"signal":   sig,
				"updateID": update.ID,
			}).Info("Captured signal marking update as error")
			update.Status = models.UpdateStatusError
			WaitGroup.Done()
		}
	}(update)

	update, err := s.RepoBuilder.BuildUpdateRepo(id)
	if err != nil {
		db.DB.First(&update, id)
		update.Status = models.UpdateStatusError
		db.DB.Save(update)
		log.Error(err)
		return nil, err
	}
	// FIXME - implement playbook dispatcher scheduling
	// 1. Create template Playbook
	// 2. Upload templated playbook
	var remoteInfo TemplateRemoteInfo
	remoteInfo.RemoteURL = update.Repo.URL
	remoteInfo.RemoteName = "rhel-edge"
	remoteInfo.ContentURL = update.Repo.URL
	remoteInfo.UpdateTransactionID = update.ID
	remoteInfo.GpgVerify = "false"
	playbookURL, err := s.writeTemplate(remoteInfo, update.Account)
	if err != nil {
		update.Status = models.UpdateStatusError
		db.DB.Save(update)
		log.Error(err)
		return nil, err
	}
	// 3. Loop through all devices in UpdateTransaction
	dispatchRecords := update.DispatchRecords
	for _, device := range update.Devices {
		var updateDevice *models.Device
		result := db.DB.Where("uuid = ?", device.UUID).First(&updateDevice)
		if err != nil {
			log.Errorf("Error on GetDeviceByUUID: %#v ", result.Error.Error())
			return nil, result.Error
		}
		// Create new &DispatcherPayload{}
		payloadDispatcher := playbookdispatcher.DispatcherPayload{
			Recipient:   device.RHCClientID,
			PlaybookURL: playbookURL,
			Account:     update.Account,
		}
		log.Infof("Call Execute Dispatcher: : %#v", payloadDispatcher)
		client := playbookdispatcher.InitClient(s.Context)
		exc, err := client.ExecuteDispatcher(payloadDispatcher)

		if err != nil {
			log.Errorf("Error on playbook-dispatcher-executuin: %#v ", err)
			return nil, err
		}
		for _, excPlaybook := range exc {
			if excPlaybook.StatusCode == http.StatusCreated {
				device.Connected = true
				dispatchRecord := &models.DispatchRecord{
					Device:               updateDevice,
					PlaybookURL:          playbookURL,
					Status:               models.DispatchRecordStatusCreated,
					PlaybookDispatcherID: excPlaybook.PlaybookDispatcherID,
				}
				dispatchRecords = append(dispatchRecords, *dispatchRecord)
			} else {
				device.Connected = false
				dispatchRecord := &models.DispatchRecord{
					Device:      updateDevice,
					PlaybookURL: playbookURL,
					Status:      models.DispatchRecordStatusError,
				}
				dispatchRecords = append(dispatchRecords, *dispatchRecord)
			}

		}
		update.DispatchRecords = dispatchRecords
	}
	// TODO: This has to change to be after the reboot if new ostree commit == desired commit
	update.Status = models.UpdateStatusSuccess
	db.DB.Save(update)
	log.Infof("Repobuild::ends: update record %#v ", update)

	log.Infof("Update was finished for :: %d", update.ID)
	return update, nil
}

// GetUpdatePlaybook is the function that returns the path to an update playbook
func (s *UpdateService) GetUpdatePlaybook(update *models.UpdateTransaction) (io.ReadCloser, error) {
	fname := fmt.Sprintf("playbook_dispatcher_update_%d.yml", update.ID)
	path := fmt.Sprintf("%s/playbooks/%s", update.Account, fname)
	return s.FilesService.GetFile(path)
}

func (s *UpdateService) getPlaybookURL(updateID uint) string {
	cfg := config.Get()
	url := fmt.Sprintf("%s/api/edge/v1/updates/%d/update-playbook.yml",
		cfg.EdgeAPIBaseURL, updateID)
	return url
}

func (s *UpdateService) writeTemplate(templateInfo TemplateRemoteInfo, account string) (string, error) {
	cfg := config.Get()
	filePath := cfg.TemplatesPath
	templateName := "template_playbook_dispatcher_ostree_upgrade_payload.yml"
	template, err := template.ParseFiles(filePath + templateName)
	if err != nil {
		log.Errorf("Error parsing playbook template  :: %s", err.Error())
		return "", err
	}
	templateData := playbooks{
		GoTemplateRemoteName: templateInfo.RemoteName,
		GoTemplateRemoteURL:  templateInfo.RemoteURL,
		GoTemplateContentURL: templateInfo.ContentURL,
		GoTemplateGpgVerify:  templateInfo.GpgVerify,
		OstreeRemoteName:     "{{ ostree_remote_name }}",
		OstreeRemoteURL:      "{{ ostree_remote_url }}",
		OstreeContentURL:     "{{ ostree_content_url }}",
		OstreeGpgVerify:      "false",
		OstreeGpgKeypath:     "/etc/pki/rpm-gpg/",
		OstreeRemoteTemplate: "{{ ostree_remote_template }}"}

	fname := fmt.Sprintf("playbook_dispatcher_update_%d.yml", templateInfo.UpdateTransactionID)
	tmpfilepath := fmt.Sprintf("/tmp/%s", fname)
	f, err := os.Create(tmpfilepath)
	if err != nil {
		log.Errorf("Error creating file: %s", err.Error())
		return "", err
	}
	err = template.Execute(f, templateData)
	if err != nil {
		log.Errorf("Error executing template: %s ", err.Error())
		return "", err
	}

	uploadPath := fmt.Sprintf("%s/playbooks/%s", account, fname)
	playbookURL, err := s.FilesService.GetUploader().UploadFile(tmpfilepath, uploadPath)
	if err != nil {
		log.Errorf("Error uploading file to S3: %s ", err.Error())
		return "", err
	}
	log.Infof("Template file uploaded to S3, URL: %s", playbookURL)
	err = os.Remove(tmpfilepath)
	if err != nil {
		// TODO: Fail silently, find a way to create alerts based on this log
		// The container will end up out of space if we don't fix it in the long run.
		log.Errorf("Error deleting temp file: %s ", err.Error())
	}
	playbookURL = s.getPlaybookURL(templateInfo.UpdateTransactionID)
	log.Infof("Proxied playbook URL: %s", playbookURL)
	log.Infof("::WriteTemplate: ENDs")
	return playbookURL, nil
}

// GetUpdateTransactionsForDevice returns all update transactions for a given device
func (s *UpdateService) GetUpdateTransactionsForDevice(device *models.Device) (*[]models.UpdateTransaction, error) {
	var updates []models.UpdateTransaction
	result := db.DB.
		Table("update_transactions").
		Joins(
			`JOIN updatetransaction_devices ON update_transactions.id = updatetransaction_devices.update_transaction_id`).
		Where(`updatetransaction_devices.device_id = ?`,
			device.ID,
		).Group("id").Find(&updates)
	if result.Error != nil {
		return nil, result.Error
	}
	return &updates, nil
}<|MERGE_RESOLUTION|>--- conflicted
+++ resolved
@@ -28,15 +28,9 @@
 // NewUpdateService gives a instance of the main implementation of a UpdateServiceInterface
 func NewUpdateService(ctx context.Context) UpdateServiceInterface {
 	return &UpdateService{
-<<<<<<< HEAD
-		ctx:          ctx,
-		filesService: NewFilesService(),
-		repoBuilder:  NewRepoBuilder(ctx, log.NewEntry(log.StandardLogger())),
-=======
 		Context:      ctx,
 		FilesService: NewFilesService(),
-		RepoBuilder:  NewRepoBuilder(ctx),
->>>>>>> ff4fb712
+		RepoBuilder:  NewRepoBuilder(ctx, log.NewEntry(log.StandardLogger())),
 	}
 }
 
