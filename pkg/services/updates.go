--- conflicted
+++ resolved
@@ -31,16 +31,10 @@
 // NewUpdateService gives a instance of the main implementation of a UpdateServiceInterface
 func NewUpdateService(ctx context.Context) UpdateServiceInterface {
 	return &UpdateService{
-<<<<<<< HEAD
-		Context:      ctx,
-		FilesService: NewFilesService(),
-		RepoBuilder:  NewRepoBuilder(ctx, log.NewEntry(log.StandardLogger())),
-=======
 		Context:       ctx,
 		FilesService:  NewFilesService(),
-		RepoBuilder:   NewRepoBuilder(ctx),
+		RepoBuilder:   NewRepoBuilder(ctx, log.NewEntry(log.StandardLogger())),
 		WaitForReboot: time.Minute * 5,
->>>>>>> 51f3b84d
 	}
 }
 
