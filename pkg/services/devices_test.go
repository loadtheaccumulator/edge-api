--- conflicted
+++ resolved
@@ -313,11 +313,8 @@
 					},
 					Status:     models.ImageStatusSuccess,
 					ImageSetID: &imageSet.ID,
-<<<<<<< HEAD
 					OrgID:      orgID,
-=======
 					Version:    1,
->>>>>>> 2d103a8c
 				}
 				db.DB.Create(oldImage.Commit)
 				db.DB.Create(oldImage)
@@ -337,11 +334,8 @@
 					},
 					Status:     models.ImageStatusSuccess,
 					ImageSetID: &imageSet.ID,
-<<<<<<< HEAD
 					OrgID:      orgID,
-=======
 					Version:    2,
->>>>>>> 2d103a8c
 				}
 				db.DB.Create(newImage.Commit)
 				db.DB.Create(newImage)
@@ -361,11 +355,8 @@
 					},
 					Status:     models.ImageStatusSuccess,
 					ImageSetID: &imageSet.ID,
-<<<<<<< HEAD
 					OrgID:      orgID,
-=======
 					Version:    3,
->>>>>>> 2d103a8c
 				}
 				db.DB.Create(thirdImage.Commit)
 				db.DB.Create(thirdImage)
