// FIXME: golangci-lint
// nolint:errcheck,gocritic,gosec,govet,revive
package services

import (
	"context"
	"encoding/json"
	"fmt"
	"strconv"
	"time"

	version "github.com/knqyf263/go-rpm-version"
	"github.com/redhatinsights/edge-api/config"
	"github.com/redhatinsights/edge-api/pkg/clients/inventory"
	"github.com/redhatinsights/edge-api/pkg/db"
	"github.com/redhatinsights/edge-api/pkg/models"
	"github.com/redhatinsights/edge-api/pkg/routes/common"
	feature "github.com/redhatinsights/edge-api/unleash/features"
	log "github.com/sirupsen/logrus"
	"gorm.io/gorm"
)

const (
	// InventoryEventTypeCreated represent the Created inventory event type
	InventoryEventTypeCreated = "created"
	// InventoryEventTypeUpdated represent the Updated inventory event type
	InventoryEventTypeUpdated = "updated"
	// InventoryEventTypeDelete represent the "delete" inventory event type
	InventoryEventTypeDelete = "delete"
	// InventoryHostTypeEdge represent the inventory host_ype = "edge"
	InventoryHostTypeEdge = "edge"
)

// DeviceServiceInterface defines the interface to handle the business logic of RHEL for Edge Devices
type DeviceServiceInterface interface {
	GetDevices(params *inventory.Params) (*models.DeviceDetailsList, error)
	GetDeviceByID(deviceID uint) (*models.Device, error)
	GetDevicesView(limit int, offset int, tx *gorm.DB) (*models.DeviceViewList, error)
	GetDevicesCount(tx *gorm.DB) (int64, error)
	GetDeviceByUUID(deviceUUID string) (*models.Device, error)
	// Device by UUID methods
	GetDeviceDetailsByUUID(deviceUUID string, imagesLimit int, imagesOffSet int) (*models.DeviceDetails, error)
	GetUpdateAvailableForDeviceByUUID(deviceUUID string, latest bool, imagesLimit int, imagesOffSet int) ([]models.ImageUpdateAvailable, error)
	GetDeviceImageInfoByUUID(deviceUUID string, imagesLimit int, imagesOffSet int) (*models.ImageInfo, error)
	GetLatestCommitFromDevices(orgID string, devicesUUID []string) (uint, error)
	// Device Object Methods
	GetDeviceDetails(device inventory.Device, imagesLimit int, imagesOffSet int) (*models.DeviceDetails, error)
	GetUpdateAvailableForDevice(device inventory.Device, latest bool, imagesLimit int, imagesOffSet int) ([]models.ImageUpdateAvailable, error)
	GetDeviceImageInfo(device inventory.Device, imagesLimit int, imagesOffSet int) (*models.ImageInfo, error)
	GetDeviceLastDeployment(device inventory.Device) *inventory.OSTree
	GetDeviceLastBootedDeployment(device inventory.Device) *inventory.OSTree
	ProcessPlatformInventoryCreateEvent(message []byte) error
	ProcessPlatformInventoryUpdatedEvent(message []byte) error
	ProcessPlatformInventoryDeleteEvent(message []byte) error
}

// RpmOSTreeDeployment is the member of PlatformInsightsCreateUpdateEventPayload host system profile rpm ostree deployments list
type RpmOSTreeDeployment struct {
	Booted   bool   `json:"booted"`
	Checksum string `json:"checksum"`
}

// PlatformInsightsCreateUpdateEventPayload is the body of the create event found on the platform.inventory.events kafka topic.
type PlatformInsightsCreateUpdateEventPayload struct {
	Type string `json:"type"`
	Host host   `json:"host"`
}

type systemProfile struct {
	HostType             string                `json:"host_type"`
	RpmOSTreeDeployments []RpmOSTreeDeployment `json:"rpm_ostree_deployments"`
	RHCClientID          string                `json:"rhc_client_id,omitempty"`
}

type host struct {
	ID            string             `json:"id"`
	Name          string             `json:"display_name"`
	OrgID         string             `json:"org_id"`
	InsightsID    string             `json:"insights_id"`
	Updated       models.EdgeAPITime `json:"updated"`
	SystemProfile systemProfile      `json:"system_profile"`
}

// PlatformInsightsDeleteEventPayload is the body of the delete event found on the platform.inventory.events kafka topic.
type PlatformInsightsDeleteEventPayload struct {
	Type  string `json:"type"`
	ID    string `json:"id"`
	OrgID string `json:"org_id"`
}

// NewDeviceService gives a instance of the main implementation of DeviceServiceInterface
func NewDeviceService(ctx context.Context, log *log.Entry) DeviceServiceInterface {
	return &DeviceService{
		UpdateService: NewUpdateService(ctx, log),
		ImageService:  NewImageService(ctx, log),
		Inventory:     inventory.InitClient(ctx, log),
		Service:       Service{ctx: ctx, log: log.WithField("service", "image")},
	}
}

// DeviceService is the main implementation of a DeviceServiceInterface
type DeviceService struct {
	Service
	UpdateService UpdateServiceInterface
	ImageService  ImageServiceInterface
	Inventory     inventory.ClientInterface
}

// GetDeviceByID receives DeviceID uint and get a *models.Device back
func (s *DeviceService) GetDeviceByID(deviceID uint) (*models.Device, error) {
	s.log = s.log.WithField("deviceID", deviceID)
	s.log.Info("Get device by id")
	var device models.Device
	result := db.DB.First(&device, deviceID)
	if result.Error != nil {
		s.log.WithField("error", result.Error.Error()).Error("Error finding device")
		return nil, new(DeviceNotFoundError)
	}

	// Load from device DB the groups info and add to the new struct
	err := db.DB.Model(&device).Association("DevicesGroups").Find(&device.DevicesGroups)
	if err != nil {
		s.log.WithField("error", result.Error.Error()).Error("Error finding associated devicegroups for device")
		return nil, new(DeviceGroupNotFound)
	}

	return &device, nil
}

// GetDeviceByUUID receives UUID string and get a *models.Device back
func (s *DeviceService) GetDeviceByUUID(deviceUUID string) (*models.Device, error) {
	ulog := s.log.WithField("deviceUUID", deviceUUID)
	ulog.Info("Get device by uuid")
	var device models.Device
	if result := db.DB.Where("uuid = ?", deviceUUID).Preload("DevicesGroups").First(&device); result.Error != nil {
		if result.Error == gorm.ErrRecordNotFound {
			ulog.WithField("error", result.Error.Error()).Error("device not found by UUID")
			return nil, new(DeviceNotFoundError)
		}
		ulog.WithField("error", result.Error.Error()).Error("unknown db error occurred when getting device by UUID")
		return nil, result.Error
	}

	return &device, nil
}

// GetDeviceDetails provides details for a given Device by going to inventory API and trying to also merge with the information on our database
func (s *DeviceService) GetDeviceDetails(device inventory.Device, limit int, offset int) (*models.DeviceDetails, error) {
	ulog := s.log.WithField("deviceUUID", device.ID)
	ulog.Info("Get device details")

	// Get device's running image
	imageInfo, err := s.GetDeviceImageInfo(device, limit, offset)
	if err != nil {
		ulog.WithField("error", err.Error()).Error("Could not find information about the running image on the device")
		return nil, err
	}
	// Get device on Edge API, not on inventory
	databaseDevice, err := s.GetDeviceByUUID(device.ID)

	// In order to have an update transaction for a device it must be a least created
	var updates *[]models.UpdateTransaction
	if databaseDevice != nil {
		updates, err = s.UpdateService.GetUpdateTransactionsForDevice(databaseDevice)
		if err != nil {
			ulog.WithField("error", err.Error()).Error("Could not find information about updates for this device")
			return nil, err
		}
	}
	if err != nil {
		ulog.Info("Could not find device on the devices table yet - returning just the data from inventory")
		// if err != nil then databaseDevice is nil pointer
		databaseDevice = &models.Device{
			UUID:        device.ID,
			RHCClientID: device.Ostree.RHCClientID,
		}
	}
	details := &models.DeviceDetails{
		Device: models.EdgeDevice{
			Device:     databaseDevice,
			DeviceName: device.DisplayName,
			LastSeen:   device.LastSeen,
			OrgID:      device.OrgID},
		Image:              imageInfo,
		UpdateTransactions: updates,
		// Given we are concat the info from inventory with our db, we need to add this field to the struct to be able to see the result
		DevicesGroups: &databaseDevice.DevicesGroups,
	}
	return details, nil
}

// GetDeviceDetailsByUUID provides details for a given Device UUID by going to inventory API and trying to also merge with the information on our database
func (s *DeviceService) GetDeviceDetailsByUUID(deviceUUID string, limit int, offset int) (*models.DeviceDetails, error) {
	// s.log = s.log.WithField("deviceUUID", deviceUUID)
	resp, err := s.Inventory.ReturnDevicesByID(deviceUUID)
	if err != nil || resp.Total != 1 {
		return nil, new(DeviceNotFoundError)
	}
	fmt.Print("\n*********************************")
	fmt.Printf("\n GetDeviceDetailsByUUID %v, %v\n", limit, offset)
	fmt.Print("\n*********************************")
	return s.GetDeviceDetails(resp.Result[len(resp.Result)-1], limit, offset)
}

// GetUpdateAvailableForDeviceByUUID returns if it exists an update for the current image at the device given its UUID.
func (s *DeviceService) GetUpdateAvailableForDeviceByUUID(deviceUUID string, latest bool, limit int, offset int) ([]models.ImageUpdateAvailable, error) {
	// s.log = s.log.WithField("deviceUUID", deviceUUID)
	resp, err := s.Inventory.ReturnDevicesByID(deviceUUID)
	if err != nil || resp.Total != 1 {
		return nil, new(DeviceNotFoundError)
	}
	return s.GetUpdateAvailableForDevice(resp.Result[len(resp.Result)-1], latest, limit, offset)
}

// GetUpdateAvailableForDevice returns if it exists an update for the current image at the device.
func (s *DeviceService) GetUpdateAvailableForDevice(device inventory.Device, latest bool, limit int, offset int) ([]models.ImageUpdateAvailable, error) {
	var imageDiff []models.ImageUpdateAvailable
	lastDeployment := s.GetDeviceLastBootedDeployment(device)
	if lastDeployment == nil {
		return nil, new(DeviceNotFoundError)
	}

	var currentImage models.Image
	result := db.DB.Model(&models.Image{}).Joins("Commit").Where("OS_Tree_Commit = ?", lastDeployment.Checksum).First(&currentImage)
	if result.Error != nil || result.RowsAffected == 0 {
		s.log.WithField("error", result.Error.Error()).Error("Could not find device")
		return nil, new(DeviceNotFoundError)
	}

	err := db.DB.Model(&currentImage.Commit).Association("InstalledPackages").Find(&currentImage.Commit.InstalledPackages)
	if err != nil {
		s.log.WithField("error", err.Error()).Error("Could not find device")
		return nil, new(DeviceNotFoundError)
	}

	var images []models.Image
	query := db.DB.Debug().Limit(limit).Offset(offset).Where("Image_set_id = ? and Images.Status = ? and Images.Id > ?",
		currentImage.ImageSetID, models.ImageStatusSuccess, currentImage.ID,
	).Joins("Commit").Order("Images.version desc")

	var updates *gorm.DB
	if latest {
		updates = query.First(&images)
	} else {
		updates = query.Find(&images)
	}

	if updates.Error != nil {
		return nil, new(UpdateNotFoundError)
	}
	if updates.RowsAffected == 0 {
		return imageDiff, nil
	}

	for _, upd := range images {
		upd := upd // this will prevent implicit memory aliasing in the loop
		db.DB.First(&upd.Commit, upd.CommitID)

		if err := db.DB.Model(&upd.Commit).Association("InstalledPackages").Find(&upd.Commit.InstalledPackages); err != nil {
			s.log.WithField("error", err.Error()).Error("Could not find installed packages")
			return nil, err
		}
		if err := db.DB.Model(&upd).Association("Packages").Find(&upd.Packages); err != nil {
			s.log.WithField("error", err.Error()).Error("Could not find packages")
			return nil, err
		}
		if err := db.DB.Model(&upd).Association("CustomPackages").Find(&upd.CustomPackages); err != nil {
			s.log.WithField("error", err.Error()).Error("Could not find custom packages")
			return nil, err
		}
		var delta models.ImageUpdateAvailable
		devicesCountByImage, err := s.GetDevicesCountByImage(upd.ID)
		if err != nil {
			s.log.WithField("error", err.Error()).Error("Could not find device image info")
			return nil, new(ImageNotFoundError)
		}
		diff := GetDiffOnUpdate(currentImage, upd)
		delta.TotalPackages = len(upd.Commit.InstalledPackages)
		upd.Commit.InstalledPackages = nil // otherwise the frontend will get the whole list of installed packages
		delta.Image = upd
		delta.PackageDiff = diff
<<<<<<< HEAD
=======
		delta.TotalDevicesWithImage = devicesCountByImage
		delta.CanUpdate = s.CanUpdate(currentImage.Distribution, upd.Distribution)
		delta.TotalPackages = len(upd.Commit.InstalledPackages)
>>>>>>> 3f935bb6
		imageDiff = append(imageDiff, delta)

	}
	return imageDiff, nil
}

func getPackageDiff(a, b []models.InstalledPackage) []models.InstalledPackage {
	diff := make([]models.InstalledPackage, 0)
	pkgs := make(map[string]models.InstalledPackage)
	for _, pkg := range b {
		pkgs[pkg.Name] = pkg
	}
	for _, pkg := range a {
		if _, ok := pkgs[pkg.Name]; !ok {
			diff = append(diff, pkg)
		}
	}
	return diff
}

func getVersionDiff(new, old []models.InstalledPackage) []models.InstalledPackage {
	var diff []models.InstalledPackage
	oldPkgs := make(map[string]models.InstalledPackage)
	for _, pkg := range old {
		oldPkgs[pkg.Name] = pkg
	}
	for _, pkg := range new {
		if oldPkg, ok := oldPkgs[pkg.Name]; ok {
			oldPkgVersion := version.NewVersion(oldPkg.Version)
			newPkgVersion := version.NewVersion(pkg.Version)
			if newPkgVersion.GreaterThan(oldPkgVersion) {
				diff = append(diff, pkg)
			}
		}
	}
	return diff
}

// GetDiffOnUpdate returns the diff between two images.
// TODO: Move out to a different package, as this is devices related, either to image service or image models.
func GetDiffOnUpdate(oldImg models.Image, newImg models.Image) models.PackageDiff {
	results := models.PackageDiff{
		Added:    getPackageDiff(newImg.Commit.InstalledPackages, oldImg.Commit.InstalledPackages),
		Removed:  getPackageDiff(oldImg.Commit.InstalledPackages, newImg.Commit.InstalledPackages),
		Upgraded: getVersionDiff(newImg.Commit.InstalledPackages, oldImg.Commit.InstalledPackages),
	}
	return results
}

// GetDeviceImageInfoByUUID returns the information of a running image for a device given its UUID
func (s *DeviceService) GetDeviceImageInfoByUUID(deviceUUID string, limit int, offset int) (*models.ImageInfo, error) {
	fmt.Print("\n*********************************")
	fmt.Printf("\n service %v, %v\n", limit, offset)
	fmt.Print("\n*********************************")
	// s.log = s.log.WithField("deviceUUID", deviceUUID)
	resp, err := s.Inventory.ReturnDevicesByID(deviceUUID)
	if err != nil || resp.Total != 1 {
		return nil, new(DeviceNotFoundError)
	}
	return s.GetDeviceImageInfo(resp.Result[len(resp.Result)-1], limit, offset)
}

// GetDeviceImageInfo returns the information of a the running image for a device
func (s *DeviceService) GetDeviceImageInfo(device inventory.Device, limit int, offset int) (*models.ImageInfo, error) {
	var ImageInfo models.ImageInfo
	var currentImage *models.Image
	var rollback *models.Image
	var lastDeployment *inventory.OSTree

	for _, rpmOstree := range device.Ostree.RpmOstreeDeployments {
		rpmOstree := rpmOstree
		if rpmOstree.Booted {
			lastDeployment = &rpmOstree
			break
		}
	}
	if lastDeployment == nil {
		return nil, new(ImageNotFoundError)
	}
	currentImage, err := s.ImageService.GetImageByOSTreeCommitHash(lastDeployment.Checksum)

	if err != nil {
		s.log.WithField("error", err.Error()).Error("Could not find device image info")
		return nil, new(ImageNotFoundError)
	}
	devicesCountByImage, err := s.GetDevicesCountByImage(currentImage.ID)
	if err != nil {
		s.log.WithField("error", err.Error()).Error("Could not find device image info")
		return nil, new(ImageNotFoundError)
	}
	if currentImage.Version > 1 {
		rollback, err = s.ImageService.GetRollbackImage(currentImage)
		if err != nil {
			s.log.WithField("error", err.Error()).Error("Could not find rollback image info")
			return nil, new(ImageNotFoundError)
		}
	}

	updateAvailable, err := s.GetUpdateAvailableForDevice(device, false, limit, offset) // false = get all updates
	if err != nil {
		s.log.WithField("error", err.Error()).Error("Could not find updates available to get image info")
		return nil, err
	} else if updateAvailable != nil {
		ImageInfo.UpdatesAvailable = &updateAvailable

	}
	ImageInfo.Rollback = rollback
	ImageInfo.Image = *currentImage
	ImageInfo.TotalDevicesWithImage = devicesCountByImage
	ImageInfo.TotalPackages = len(currentImage.Commit.InstalledPackages)

	return &ImageInfo, nil
}

// GetDevices returns a list of EdgeDevices, which is a mix of device information from EdgeAPI and InventoryAPI
func (s *DeviceService) GetDevices(params *inventory.Params) (*models.DeviceDetailsList, error) {
	s.log.Info("Getting devices...")
	inventoryDevices, err := s.Inventory.ReturnDevices(params)
	if err != nil {
		s.log.WithField("error", err.Error()).Error("Error retrieving devices from inventory")
		return nil, err
	}
	list := &models.DeviceDetailsList{
		Devices: make([]models.DeviceDetails, inventoryDevices.Count),
		Count:   inventoryDevices.Count,
		Total:   inventoryDevices.Total,
	}
	if inventoryDevices.Count == 0 {
		return list, nil
	}
	// Build a map from the received devices UUIDs and the already saved db devices IDs
	orgID, err := common.GetOrgIDFromContext(s.ctx)
	if err != nil {
		return nil, err
	}
	devicesUUIDs := make([]string, 0, len(inventoryDevices.Result))
	for _, device := range inventoryDevices.Result {
		devicesUUIDs = append(devicesUUIDs, device.ID)
	}
	var storedDevices []models.Device
	if res := db.Org(orgID, "").Where("uuid IN ?", devicesUUIDs).Find(&storedDevices); res.Error != nil {
		return nil, res.Error
	}

	mapDevicesUUIDToID := make(map[string]uint, len(devicesUUIDs))
	for _, device := range storedDevices {
		mapDevicesUUIDToID[device.UUID] = device.ID
	}

	s.log.Info("Adding Edge Device information...")
	for i, device := range inventoryDevices.Result {
		dbDeviceID, ok := mapDevicesUUIDToID[device.ID]
		if !ok {
			dbDeviceID = 0
		}

		// Load from device DB the groups info and add to the new struct
		var storeDevice models.Device
		// Don't throw error if device not found
		db.DB.Where("id=?", dbDeviceID).First(&storeDevice)
		err := db.DB.Model(&storeDevice).Debug().Association("UpdateTransaction").Find(&storeDevice.UpdateTransaction)

		if err != nil {
			s.log.WithField("error", err.Error()).Error("Error finding associated updates for device")
			return nil, new(DeviceGroupNotFound)
		}

		err = db.DB.Model(&storeDevice).Association("DevicesGroups").Find(&storeDevice.DevicesGroups)
		if err != nil {
			s.log.WithField("error", err.Error()).Error("Error finding associated devicegroups for device")
			return nil, new(DeviceGroupNotFound)
		}

		deviceUpdating := false

		if len(*storeDevice.UpdateTransaction) > 0 {
			last := (*storeDevice.UpdateTransaction)[len(*storeDevice.UpdateTransaction)-1]
			if last.Status == models.UpdateStatusCreated || last.Status == models.UpdateStatusBuilding {
				deviceUpdating = true
			}
		}
		dd := models.DeviceDetails{}

		dd.Device = models.EdgeDevice{
			Device: &models.Device{
				Model:             models.Model{ID: dbDeviceID},
				UUID:              device.ID,
				RHCClientID:       device.Ostree.RHCClientID,
				Name:              device.DisplayName,
				OrgID:             device.OrgID,
				DevicesGroups:     storeDevice.DevicesGroups,
				UpdateTransaction: storeDevice.UpdateTransaction,
			},
			OrgID:      device.OrgID,
			DeviceName: device.DisplayName,
			LastSeen:   device.LastSeen,
		}
		dd.Updating = &deviceUpdating
		lastDeployment := s.GetDeviceLastDeployment(device)
		if lastDeployment != nil {
			dd.Device.Booted = lastDeployment.Booted
		}
		// s.log.WithField("deviceID", device.ID).Info("Getting image info for device...")
		// imageInfo, err := s.GetDeviceImageInfo(device)
		// if err != nil {
		// 	dd.Image = nil
		// } else if imageInfo != nil {
		// 	dd.Image = imageInfo
		// }
		// TODO: Add back the ability to filter by status when we figure out how to do pagination
		// if params != nil && imageInfo != nil {
		// 	if params.DeviceStatus == "update_available" && imageInfo.UpdatesAvailable != nil {
		// 		list.Devices = append(list.Devices, dd)
		// 	} else if params.DeviceStatus == "running" && imageInfo.UpdatesAvailable == nil {
		// 		list.Devices = append(list.Devices, dd)
		// 	} else if params.DeviceStatus == "" {
		// 		list.Devices = append(list.Devices, dd)
		// 	}
		list.Devices[i] = dd
	}
	return list, nil
}

// GetDeviceLastBootedDeployment returns the last booted deployment for a device
func (s *DeviceService) GetDeviceLastBootedDeployment(device inventory.Device) *inventory.OSTree {
	var lastDeployment *inventory.OSTree
	for _, rpmOstree := range device.Ostree.RpmOstreeDeployments {
		rpmOstree := rpmOstree
		if rpmOstree.Booted {
			lastDeployment = &rpmOstree
			break
		}
	}
	return lastDeployment
}

// GetDeviceLastDeployment returns the last deployment for a device
func (s *DeviceService) GetDeviceLastDeployment(device inventory.Device) *inventory.OSTree {
	if len(device.Ostree.RpmOstreeDeployments) > 0 {
		return &device.Ostree.RpmOstreeDeployments[0]
	}
	return nil
}

// SetDeviceUpdateAvailability set whether there is a device Updates available ot not.
func (s *DeviceService) SetDeviceUpdateAvailability(orgID string, deviceID uint) error {

	var device models.Device
	if result := db.Org(orgID, "").First(&device, deviceID); result.Error != nil {
		return result.Error
	}
	if device.ImageID == 0 {
		return new(DeviceHasImageUndefined)
	}

	// get the device image
	var deviceImage models.Image
	if result := db.Org(orgID, "").First(&deviceImage, device.ImageID); result.Error != nil {
		return result.Error
	}

	// check for updates , find if any later images exists
	var updateImages []models.Image
	if result := db.Org(orgID, "").Select("id").Where("image_set_id = ? AND status = ? AND created_at > ?",
		deviceImage.ImageSetID, models.ImageStatusSuccess, deviceImage.CreatedAt).Find(&updateImages); result.Error != nil {
		return result.Error
	}

	device.UpdateAvailable = len(updateImages) > 0

	if result := db.DB.Save(device); result.Error != nil {
		return result.Error
	}

	return nil
}

// processPlatformInventoryEventUpdateDevice update device image id and set update availability
func (s *DeviceService) processPlatformInventoryEventUpdateDevice(eventData PlatformInsightsCreateUpdateEventPayload) error {

	// Get the event db device
	device, err := s.GetDeviceByUUID(eventData.Host.ID)
	if err != nil {
		return err
	}

	logger := s.log.WithFields(log.Fields{
		"host_id":    device.UUID,
		"event_type": eventData.Type,
	})
	// Get the last rpmOSTree deployment commit checksum
	deployments := eventData.Host.SystemProfile.RpmOSTreeDeployments
	if len(deployments) == 0 {
		return new(ImageNotFoundError)
	}
	CommitCheck := deployments[0].Checksum
	// Get the related commit image
	var deviceImage models.Image
	if result := db.Org(device.OrgID, "images").Select("images.id").
		Joins("JOIN commits ON commits.id = images.commit_id").Where("commits.os_tree_commit = ? ", CommitCheck).
		First(&deviceImage); result.Error != nil {
		if result.Error == gorm.ErrRecordNotFound {
			logger.WithField("error", result.Error.Error()).Error("device image not found")
		} else {
			logger.WithField("error", result.Error.Error()).Error("unknown error occurred when getting device image")
		}
		return result.Error
	}

	device.ImageID = deviceImage.ID

	if result := db.DB.Save(device); result.Error != nil {
		logger.WithField("error", result.Error.Error()).Error("error occurred saving device image")
		return result.Error
	}

	return s.SetDeviceUpdateAvailability(device.OrgID, device.ID)
}

// ProcessPlatformInventoryUpdatedEvent processes messages from platform.inventory.events kafka topic with event_type="updated"
func (s *DeviceService) ProcessPlatformInventoryUpdatedEvent(message []byte) error {
	var eventData PlatformInsightsCreateUpdateEventPayload
	if err := json.Unmarshal(message, &eventData); err != nil {
		s.log.WithFields(log.Fields{"value": string(message), "error": err}).Debug(
			"Skipping kafka message - it's not a Platform Insights Inventory message with event type: updated, as unable to unmarshal the message")
		return err
	}
	if eventData.Type != InventoryEventTypeUpdated || eventData.Host.SystemProfile.HostType != InventoryHostTypeEdge {
		// s.log.Debug("Skipping kafka message - Platform Insights Inventory message host type is not edge and event type is not updated")
		return nil
	}
	deviceUUID := eventData.Host.ID
	deviceOrgID := eventData.Host.OrgID
	deviceName := eventData.Host.Name
	device, err := s.GetDeviceByUUID(deviceUUID)
	if err != nil {
		if _, ok := err.(*DeviceNotFoundError); ok {
			// create a new device if it does not exist.
			var newDevice = models.Device{
				UUID:        deviceUUID,
				RHCClientID: eventData.Host.SystemProfile.RHCClientID,
				OrgID:       deviceOrgID,
				Name:        deviceName,
				LastSeen:    eventData.Host.Updated,
			}
			if result := db.DB.Create(&newDevice); result.Error != nil {
				s.log.WithFields(log.Fields{"host_id": deviceUUID, "error": result.Error.Error()}).Error("Error creating device")
				return result.Error
			}
			s.log.WithField("host_id", deviceUUID).Debug("Device Org created")
			return s.processPlatformInventoryEventUpdateDevice(eventData)
		}
		s.log.WithFields(log.Fields{"host_id": deviceUUID, "error": err.Error()}).Error("unknown error when getting device by uuid")
		return err
	}
	if device.OrgID == "" {
		// Update orgID if undefined
		device.OrgID = deviceOrgID
	}
	// update rhc client id if undefined
	if eventData.Host.SystemProfile.RHCClientID != "" && device.RHCClientID != eventData.Host.SystemProfile.RHCClientID {
		device.RHCClientID = eventData.Host.SystemProfile.RHCClientID
	}
	// always update device name and last seen datetime
	device.LastSeen = eventData.Host.Updated
	device.Name = deviceName

	if result := db.DB.Save(device); result.Error != nil {
		s.log.WithFields(log.Fields{"host_id": deviceUUID, "error": result.Error}).Error("Error updating device")
		return result.Error
	}
	s.log.WithField("host_id", deviceUUID).Debug("Device OrgID updated")

	return s.processPlatformInventoryEventUpdateDevice(eventData)
}

// GetDevicesCount get the device groups Org records count from the database
func (s *DeviceService) GetDevicesCount(tx *gorm.DB) (int64, error) {
	orgID, err := common.GetOrgIDFromContext(s.ctx)
	if err != nil {
		return 0, err
	}

	if tx == nil {
		tx = db.DB
	}

	var count int64

	res := db.OrgDB(orgID, tx, "").Model(&models.Device{}).Count(&count)

	if res.Error != nil {
		s.log.WithField("error", res.Error.Error()).Error("Error getting device groups count")
		return 0, res.Error
	}

	return count, nil
}

// GetDevicesCountByImage returns a list of devices running a image in a org.
func (s *DeviceService) GetDevicesCountByImage(imageId uint) (int64, error) {
	orgID, err := common.GetOrgIDFromContext(s.ctx)
	if err != nil {
		return 0, err
	}

	var count int64
	res := db.OrgDB(orgID, db.DB.Model(&models.Device{}), "devices").Debug().Find(&models.Device{}, "image_id =? ", imageId).Count(&count)
	if res.Error != nil {
		s.log.WithField("error", res.Error.Error()).Error("Error getting device groups count")
		return 0, res.Error
	}
	return count, nil
}

// GetDevicesView returns a list of EdgeDevices for a given org.
func (s *DeviceService) GetDevicesView(limit int, offset int, tx *gorm.DB) (*models.DeviceViewList, error) {
	orgID, err := common.GetOrgIDFromContext(s.ctx)
	if err != nil {
		return nil, err
	}

	if tx == nil {
		tx = db.DB
	}

	var storedDevices []models.Device
	// search for all stored devices that are also in inventory
	if res := db.OrgDB(orgID, tx, "").Limit(limit).Offset(offset).
		Preload("UpdateTransaction", func(db *gorm.DB) *gorm.DB {
			return db.Order("update_transactions.created_at DESC")
		}).
		Preload("UpdateTransaction.DispatchRecords").
		Preload("DevicesGroups").Find(&storedDevices); res.Error != nil {
		return nil, res.Error
	}

	// Check inventory to see if you return the same number of devices, else, sync with inventory in a routine
	if feature.DeviceSync.IsEnabled() {
		var params *inventory.Params
		inventoryDevices, err := s.Inventory.ReturnDevices(params)
		if err != nil {
			s.log.WithField("error", err.Error()).Error("Error retrieving devices from inventory")
			return nil, err
		}

		var total int64
		if res := db.Org(orgID, "").Model(&models.Device{}).Count(&total); res.Error != nil {
			s.log.WithField("error", res.Error.Error()).Error("Error getting device count")
			return nil, res.Error
		}
		s.log.WithFields(log.Fields{"edge_count": total, "insights_count": inventoryDevices.Total}).Debug("Comparing edge and insights inventory counts")
		if int64(inventoryDevices.Total) != total {
			s.log.WithFields(log.Fields{"edge_count": total, "insights_count": inventoryDevices.Total}).Debug("Inventory counts do not match. Calling syncDevicesWithInventory")
			go s.syncDevicesWithInventory(orgID)
		}
	}

	returnDevices, err := ReturnDevicesView(storedDevices, orgID)
	if err != nil {
		return nil, err
	}
	list := &models.DeviceViewList{
		Devices: returnDevices,
		Total:   int64(len(storedDevices)),
	}
	return list, nil
}

// ReturnDevicesView returns the devices association and status properly
func ReturnDevicesView(storedDevices []models.Device, orgID string) ([]models.DeviceView, error) {
	deviceToGroupMap := make(map[uint][]models.DeviceDeviceGroup)
	for _, device := range storedDevices {
		var tempArr []models.DeviceDeviceGroup
		for _, deviceGroups := range device.DevicesGroups {
			tempArr = append(tempArr, models.DeviceDeviceGroup{ID: deviceGroups.ID, Name: deviceGroups.Name})
		}
		deviceToGroupMap[device.ID] = tempArr
	}

	type neededImageInfo struct {
		Name       string
		ImageSetID uint
	}
	type neededDeviceInfo struct {
		Status           string
		DispatcherStatus string
		DispatcherReason string
	}

	// create a map of unique image id's. We don't want to look at a given image id more than once.
	setOfDeviceInfo := make(map[uint]*neededDeviceInfo)
	setOfImages := make(map[uint]*neededImageInfo)
	for index, device := range storedDevices {
		var deviceInfo = neededDeviceInfo{
			Status: models.DeviceViewStatusRunning,
		}
		crtDevice := storedDevices[index]

		if crtDevice.UpdateTransaction != nil && len(*crtDevice.UpdateTransaction) > 0 {
			updateTransactions := *crtDevice.UpdateTransaction

			log.WithFields(log.Fields{
				"deviceID":           crtDevice.ID,
				"updateTransactions": updateTransactions,
			}).Debug("Found update transactions for device")

			latestUpdateTransaction := updateTransactions[0]
			updateStatus := latestUpdateTransaction.Status

			log.WithFields(log.Fields{
				"deviceID":     crtDevice.ID,
				"updateStatus": updateStatus,
			}).Debug("Found update status for device")

			if latestUpdateTransaction.DispatchRecords != nil && len(latestUpdateTransaction.DispatchRecords) > 0 {
				for _, dispatcherRecord := range latestUpdateTransaction.DispatchRecords {
					if dispatcherRecord.DeviceID == device.ID {
						deviceInfo.DispatcherStatus = dispatcherRecord.Status
						deviceInfo.DispatcherReason = dispatcherRecord.Reason
						break
					}
				}
				if deviceInfo.DispatcherStatus == models.DispatchRecordStatusComplete {
					deviceInfo.DispatcherStatus = models.UpdateStatusSuccess
				}
			}

			if updateStatus == models.UpdateStatusBuilding {
				deviceInfo.Status = models.DeviceViewStatusUpdating
			} else if updateStatus == models.UpdateStatusDeviceDisconnected {
				deviceInfo.DispatcherStatus = models.UpdateStatusDeviceUnresponsive
			}
		}

		setOfDeviceInfo[crtDevice.ID] = &deviceInfo
		if device.ImageID != 0 {
			setOfImages[device.ImageID] = &neededImageInfo{}
		}
	}

	// using the map of unique image ID's, get the corresponding image name and status.
	var imagesIDS []uint
	for key := range setOfImages {
		imagesIDS = append(imagesIDS, key)
	}

	var images []models.Image
	if result := db.Org(orgID, "").Where("id IN (?) AND image_set_id IS NOT NULL", imagesIDS).Find(&images); result.Error != nil {
		return nil, result.Error
	}

	for _, image := range images {
		setOfImages[image.ID] = &neededImageInfo{Name: image.Name, ImageSetID: *image.ImageSetID}
	}

	// build the return object
	var returnDevices []models.DeviceView
	for _, device := range storedDevices {
		var imageName string
		deviceInfo := &neededDeviceInfo{}
		var imageSetID uint
		var deviceGroups []models.DeviceDeviceGroup
		if _, ok := setOfImages[device.ImageID]; ok {
			imageName = setOfImages[device.ImageID].Name
			imageSetID = setOfImages[device.ImageID].ImageSetID
		}
		if _, ok := deviceToGroupMap[device.ID]; ok {
			deviceGroups = deviceToGroupMap[device.ID]
		}
		if _, ok := setOfDeviceInfo[device.ID]; ok {
			deviceInfo = setOfDeviceInfo[device.ID]
		}
		currentDeviceView := models.DeviceView{
			DeviceID:         device.ID,
			DeviceName:       device.Name,
			DeviceUUID:       device.UUID,
			ImageID:          device.ImageID,
			ImageName:        imageName,
			LastSeen:         device.LastSeen,
			UpdateAvailable:  device.UpdateAvailable,
			Status:           deviceInfo.Status,
			ImageSetID:       imageSetID,
			DeviceGroups:     deviceGroups,
			DispatcherStatus: deviceInfo.DispatcherStatus,
			DispatcherReason: deviceInfo.DispatcherReason,
		}
		returnDevices = append(returnDevices, currentDeviceView)
	}
	return returnDevices, nil
}

// GetLatestCommitFromDevices fetches the commitID from the latest Device Image
func (s *DeviceService) GetLatestCommitFromDevices(orgID string, devicesUUID []string) (uint, error) {
	var devices []models.Device

	if result := db.Org(orgID, "").Where("uuid IN ?", devicesUUID).Find(&devices); result.Error != nil {
		return 0, result.Error
	}

	devicesImageID := make([]uint, 0, len(devices))

	for _, device := range devices {
		if int(device.ImageID) == 0 {
			return 0, new(DeviceHasImageUndefined)
		}
		devicesImageID = append(devicesImageID, device.ImageID)
	}
	var devicesImage []models.Image
	if result := db.Org(orgID, "").Find(&devicesImage, devicesImageID); result.Error != nil {
		return 0, result.Error
	}
	// finding unique ImageSetID for device Image
	devicesImageSetID := make(map[uint]bool, len(devicesImage))
	var imageSetID uint
	for _, image := range devicesImage {
		if image.ImageSetID == nil {
			return 0, new(ImageHasNoImageSet)
		}
		imageSetID = *image.ImageSetID
		devicesImageSetID[*image.ImageSetID] = true

	}
	if len(devicesImageSetID) > 1 {
		return 0, new(DevicesHasMoreThanOneImageSet)
	}

	// check for updates , find if any later images exists to get the commitID
	var updateImages []models.Image
	if result := db.Org(orgID, "").Model(&models.Image{}).Where("image_set_id = ? AND status = ?", imageSetID, models.ImageStatusSuccess).Order("version desc").Find(&updateImages); result.Error != nil {
		return 0, result.Error
	}

	if len(updateImages) == 0 {
		return 0, new(DeviceHasNoImageUpdate)
	}

	return updateImages[0].CommitID, nil
}

// ProcessPlatformInventoryCreateEvent is a method to processes messages from platform.inventory.events kafka topic and save them as devices in the DB
func (s *DeviceService) ProcessPlatformInventoryCreateEvent(message []byte) error {
	var e *PlatformInsightsCreateUpdateEventPayload
	err := json.Unmarshal(message, &e)
	if err != nil {
		s.log.WithFields(log.Fields{
			"value": string(message),
			"error": err.Error(),
		}).Debug("Skipping message - it is not a create message")
	} else {
		if e.Type == InventoryEventTypeCreated && e.Host.SystemProfile.HostType == InventoryHostTypeEdge {
			s.log.WithField("message", string(message)).Debug("Inventory create event message body")
			return s.platformInventoryCreateEventHelper(*e)
		}
		if feature.KafkaLogging.IsEnabled() {
			s.log.Debug("Skipping message - not an edge create message from platform insights")
		}
	}
	return nil
}

func (s *DeviceService) platformInventoryCreateEventHelper(e PlatformInsightsCreateUpdateEventPayload) error {
	s.log.WithFields(log.Fields{
		"host_id": string(e.Host.ID),
		"name":    string(e.Host.Name),
	}).Debug("Saving newly created edge device")
	var newDevice = models.Device{
		UUID:        e.Host.ID,
		RHCClientID: e.Host.SystemProfile.RHCClientID,
		OrgID:       e.Host.OrgID,
		Name:        e.Host.Name,
		LastSeen:    e.Host.Updated,
	}

	// We should not create a new device if UUID already exists
	result := db.DB.Debug().Where(&models.Device{UUID: newDevice.UUID}).FirstOrCreate(&newDevice)

	if result.Error != nil {
		s.log.WithFields(log.Fields{
			"host_id": string(e.Host.ID),
			"error":   result.Error,
		}).Error("Error creating device")
		return result.Error
	}

	return s.processPlatformInventoryEventUpdateDevice(e)
}

// ProcessPlatformInventoryDeleteEvent processes messages from platform.inventory.events kafka topic with event_type="delete"
func (s *DeviceService) ProcessPlatformInventoryDeleteEvent(message []byte) error {

	var eventData PlatformInsightsDeleteEventPayload

	if err := json.Unmarshal(message, &eventData); err != nil {
		s.log.WithFields(log.Fields{"value": string(message), "error": err}).Debug(
			"Skipping kafka message - it's not a Platform Insights Inventory message with event type: delete, as unable to unmarshal the message",
		)
		return err
	}
	if eventData.Type != InventoryEventTypeDelete || eventData.ID == "" {
		s.log.Debug("Skipping kafka message - Platform Insights Inventory message host id is undefined or event type is not delete")
		return nil
	}

	deviceUUID := eventData.ID
	deviceOrgID := eventData.OrgID
	var devices []models.Device
	if result := db.Org(deviceOrgID, "").Where("uuid = ?", deviceUUID).Find(&devices); result.Error != nil {
		s.log.WithFields(
			log.Fields{"host_id": deviceUUID, "OrgID": deviceOrgID, "error": result.Error},
		).Debug("Error retrieving the devices")
		return result.Error
	}
	if len(devices) == 0 {
		return nil
	}
	if result := db.DB.Delete(&devices[0]); result.Error != nil {
		s.log.WithFields(
			log.Fields{"host_id": deviceUUID, "OrgID": deviceOrgID, "error": result.Error},
		).Error("Error when deleting devices")
		return result.Error
	}
	s.log.WithFields(log.Fields{
		"host_id": string(eventData.ID),
	}).Debug("Deleting edge device")
	return nil
}

func (s *DeviceService) syncDevicesWithInventory(orgID string) {
	s.log.Debug("Syncing edge and insights inventories")
	// use stored devices to check inventory in chunks and see if we have any stale devices.
	// Delete devices in Edge Inventory that are not in Insights Inventory
	var params *inventory.Params
	var total int64
	// setting limit to a small amount as this is passed as a URL param, URL params have a limit of 2000 chars.
	limit := 30
	offset := 0
	var edgeDevices, devicesToBeDeleted []models.Device

	if res := db.Org(orgID, "").Model(&models.Device{}).Count(&total); res.Error != nil {
		s.log.WithField("error", res.Error.Error()).Error("Error getting device count")
		return
	}

	var insightsCount int64
	var edgeCount int64
	for int64(offset) <= total {
		s.log.WithFields(log.Fields{"offset": int64(offset), "total": total}).Debug("Comparing offset to total")
		if res := db.Org(orgID, "").Debug().Limit(limit).Offset(offset).Find(&edgeDevices); res.Error != nil {
			s.log.WithField("error", res.Error.Error()).Error("Error getting devices in device sync")
			return
		}
		deviceIDS := []string{}
		for _, devices := range edgeDevices {
			deviceIDS = append(deviceIDS, devices.UUID)
			s.log.WithField("host_id", devices.UUID).Debug("Appending device to deviceIDS")
		}
		response, err := s.Inventory.ReturnDeviceListByID(deviceIDS)
		if err != nil {
			s.log.WithField("error", err.Error()).Error("Error getting device data from inventory in device sync")
		}
		s.log.WithFields(log.Fields{"total": response.Total, "count": response.Count}).Debug("Received device list from Insights")

		edgeCount = int64(len(edgeDevices))
		insightsCount = int64(response.Count)
		s.log.WithFields(log.Fields{"edge_count": edgeCount, "insights_count": insightsCount}).Debug("Comparing inventory counts before delete list compilation")
		if edgeCount > insightsCount {
			s.log.WithFields(log.Fields{"edge_count": edgeCount, "insights_count": insightsCount}).Debug("Inventory counts do not match")
			type void struct{}
			var nothing void
			// discover which devices need to be deleted
			inventoryDeviceSet := make(map[string]void)
			for _, invDevice := range response.Result {
				inventoryDeviceSet[invDevice.ID] = nothing
			}
			for _, edgeDevice := range edgeDevices {
				if _, exists := inventoryDeviceSet[edgeDevice.UUID]; !exists {
					devicesToBeDeleted = append(devicesToBeDeleted, edgeDevice)
					s.log.WithField("host_id", edgeDevice.UUID).Debug("Appending device to devicesToBeDeleted")
				}
			}
		}
		offset += limit
	}

	// Delete invalid devices
	s.log.WithFields(log.Fields{"edge_count": edgeCount, "insights_count": insightsCount, "devicesToBeDeleted size": len(devicesToBeDeleted)}).Debug("Comparing inventory counts before device deletion")

	if len(devicesToBeDeleted) > 0 {
		s.log.WithFields(log.Fields{"edge_count": edgeCount, "insights_count": insightsCount}).Debug("Inventory counts do not match. Going through delete list")

		if feature.DeviceSyncDelete.IsEnabled() {
			for _, device := range devicesToBeDeleted {
				s.log.WithFields(
					log.Fields{"host_id": device.UUID, "OrgID": device.OrgID},
				).Debug("Deleting device")

				if result := db.DB.Debug().Delete(&device); result.Error != nil {
					s.log.WithFields(
						log.Fields{"host_id": device.UUID, "OrgID": device.OrgID, "error": result.Error},
					).Error("Error when deleting device in device sync")
				}
			}
		}
	}

	// Get the count of our db and from inventory and compare them
	// If they are the same, sync is done
	// If not, we have missed some "create" events from inventory, we need to discover and add these devices to our DB
	if res := db.Org(orgID, "").Debug().Model(&models.Device{}).Count(&total); res.Error != nil {
		s.log.WithField("error", res.Error.Error()).Error("Error getting device count")
		return
	}
	inventoryResponse, err := s.Inventory.ReturnDevices(params)
	if err != nil {
		s.log.WithField("error", err.Error()).Error("Error retrieving devices from inventory for sync")
		return
	}

	edgeCount = total
	insightsCount = int64(inventoryResponse.Total)
	s.log.WithFields(log.Fields{"edge_count": edgeCount, "insights_count": insightsCount}).Debug("Comparing inventory counts before syncInventoryWithDevices()")
	if int64(inventoryResponse.Total) != total {
		s.log.WithFields(log.Fields{"edge_count": edgeCount, "insights_count": insightsCount, "orgID": orgID}).Debug("Sync syncDevicesWithInventory complete but db and inventory still dont match, continuing sync")
		s.syncInventoryWithDevices(orgID)
	}
	s.log.WithField("orgID", orgID).Debug("Sync syncDevicesWithInventory complete for orgID")
}

func (s *DeviceService) syncInventoryWithDevices(orgID string) {
	// We have missed one or more create device events from inventory
	// Go through this users inventory devices in chunks and check they are in our DB.
	// If not, add them
	var params inventory.Params
	// setting limit to a small amount as this is passed as a URL param, URL params have a limit of 2000 chars.
	limit := 30
	params.PerPage = strconv.Itoa(limit)
	page := 1
	params.Page = strconv.Itoa(page)
	searchInventory := true

	var insightsCount int64
	var edgeCount int64
	for searchInventory {
		inventoryDevices, err := s.Inventory.ReturnDevices(&params)
		if err != nil {
			s.log.WithField("error", err.Error()).Error("Error retrieving devices from inventory for sync")
			return
		}
		var inveDeviceIds []string
		for _, inDevice := range inventoryDevices.Result {
			inveDeviceIds = append(inveDeviceIds, inDevice.ID)
		}

		var dbDevices []models.Device
		if res := db.Org(orgID, "").Debug().Where("UUID IN ?", inveDeviceIds).Find(&dbDevices); res.Error != nil {
			s.log.WithField("error", res.Error.Error()).Error("Error getting devices in device sync")
			return
		}

		// check to see that all requested inventory devices are in the db
		edgeCount = int64(len(dbDevices))
		insightsCount = int64(len(inventoryDevices.Result))
		s.log.WithFields(log.Fields{"edge_count": edgeCount, "insights_count": insightsCount}).Debug("Comparing inventory counts before device add loop")

		if edgeCount < insightsCount {
			s.log.WithFields(log.Fields{"edge_count": len(dbDevices), "insights_count": len(inventoryDevices.Result)}).Debug("Inventory counts do not match")

			// discover which inventory device is missing and add it.
			// make a set of db services
			type void struct{}
			var nothing void
			dbDeviceSet := make(map[string]void)
			for _, device := range dbDevices {
				dbDeviceSet[device.UUID] = nothing
			}
			// using the set, discover which inventory device is missing and add it
			for _, inDevice := range inventoryDevices.Result {
				if _, exists := dbDeviceSet[inDevice.ID]; !exists {
					var deps []RpmOSTreeDeployment

					for _, dep := range inDevice.Ostree.RpmOstreeDeployments {
						idep := RpmOSTreeDeployment{
							Booted:   dep.Booted,
							Checksum: dep.Checksum,
						}
						deps = append(deps, idep)
					}
					profile := systemProfile{
						HostType:             inDevice.Ostree.HostType,
						RpmOSTreeDeployments: deps,
						RHCClientID:          inDevice.Ostree.RHCClientID,
					}
					iHost := host{
						ID:            inDevice.ID,
						Name:          inDevice.DisplayName,
						OrgID:         inDevice.OrgID,
						Updated:       models.EdgeAPITime{Time: time.Now(), Valid: true},
						SystemProfile: profile,
					}
					createEvent := PlatformInsightsCreateUpdateEventPayload{
						Type: InventoryEventTypeCreated,
						Host: iHost,
					}

					if feature.DeviceSyncCreate.IsEnabled() {
						s.log.WithField("deviceUUID", inDevice.ID).Debug("Passing fake device event to be added")
						s.platformInventoryCreateEventHelper(createEvent)
					}
				}
			}
		}
		// check end condition
		if inventoryDevices.Count < limit {
			searchInventory = false
		}
		// increment
		page++
		params.Page = strconv.Itoa(page)
	}
	s.log.WithField("orgID", orgID).Debug("Sync complete for orgID")

	// Get the count of our db and from inventory and compare them
	// If they are the same, sync is done
	// If not, sync failed
	var total int64
	if res := db.Org(orgID, "").Debug().Model(&models.Device{}).Count(&total); res.Error != nil {
		s.log.WithField("error", res.Error.Error()).Error("Error getting device count")
		return
	}
	var params2 *inventory.Params
	inventoryResponse, err := s.Inventory.ReturnDevices(params2)
	if err != nil {
		s.log.WithField("error", err.Error()).Error("Error retrieving devices from inventory for sync")
		return
	}

	edgeCount = total
	insightsCount = int64(inventoryResponse.Total)
	s.log.WithFields(log.Fields{"edge_count": edgeCount, "insights_count": insightsCount}).Debug("Comparing inventory counts after sync")
	if edgeCount != insightsCount {
		s.log.WithFields(log.Fields{"edge_count": edgeCount, "insights_count": insightsCount, "orgID": orgID}).Error("Sync failed. Inventory counts do not match")
	}
}

func (s *DeviceService) CanUpdate(currentDistribution string, updDistribution string) bool {
	if config.DistributionsRefs[currentDistribution] == config.DistributionsRefs[updDistribution] {
		return true
	}
	updPkgs := config.DistributionsPackages[updDistribution]
	for i, pkg := range config.DistributionsPackages[currentDistribution] {
		if updPkgs[i] == pkg {
			return true
		}
	}
	return false
}<|MERGE_RESOLUTION|>--- conflicted
+++ resolved
@@ -196,9 +196,6 @@
 	if err != nil || resp.Total != 1 {
 		return nil, new(DeviceNotFoundError)
 	}
-	fmt.Print("\n*********************************")
-	fmt.Printf("\n GetDeviceDetailsByUUID %v, %v\n", limit, offset)
-	fmt.Print("\n*********************************")
 	return s.GetDeviceDetails(resp.Result[len(resp.Result)-1], limit, offset)
 }
 
@@ -279,12 +276,8 @@
 		upd.Commit.InstalledPackages = nil // otherwise the frontend will get the whole list of installed packages
 		delta.Image = upd
 		delta.PackageDiff = diff
-<<<<<<< HEAD
-=======
 		delta.TotalDevicesWithImage = devicesCountByImage
 		delta.CanUpdate = s.CanUpdate(currentImage.Distribution, upd.Distribution)
-		delta.TotalPackages = len(upd.Commit.InstalledPackages)
->>>>>>> 3f935bb6
 		imageDiff = append(imageDiff, delta)
 
 	}
