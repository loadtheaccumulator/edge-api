package services

import (
	"context"
	"crypto/sha256"
	"encoding/hex"
	"fmt"
	"io"
	"net/http"
	"os"
	"os/exec"
	"os/signal"
	"path/filepath"
	"strconv"
	"sync"
	"syscall"
	"text/template"
	"time"

	"github.com/redhatinsights/edge-api/config"
	"github.com/redhatinsights/edge-api/pkg/clients/imagebuilder"
	"github.com/redhatinsights/edge-api/pkg/db"
	"github.com/redhatinsights/edge-api/pkg/errors"
	"github.com/redhatinsights/edge-api/pkg/models"
	"github.com/redhatinsights/edge-api/pkg/routes/common"
	log "github.com/sirupsen/logrus"

	"gorm.io/gorm"
)

// WaitGroup is the waitg roup for pending image builds
var WaitGroup sync.WaitGroup

// ImageServiceInterface defines the interface that helps handle
// the business logic of creating RHEL For Edge Images
type ImageServiceInterface interface {
	CreateImage(image *models.Image, account string) error
	UpdateImage(image *models.Image, previousImage *models.Image) error
	AddUserInfo(image *models.Image) error
	UpdateImageStatus(image *models.Image) (*models.Image, error)
	SetErrorStatusOnImage(err error, i *models.Image)
	CreateRepoForImage(i *models.Image) (*models.Repo, error)
	CreateInstallerForImage(i *models.Image) (*models.Image, chan error, error)
	GetImageByID(id string) (*models.Image, error)
	GetUpdateInfo(image models.Image) ([]models.ImageUpdateAvailable, error)
	AddPackageInfo(image *models.Image) (ImageDetail, error)
	GetImageByOSTreeCommitHash(commitHash string) (*models.Image, error)
	CheckImageName(name, account string) (bool, error)
	RetryCreateImage(image *models.Image) error
	GetMetadata(image *models.Image) (*models.Image, error)
	SetFinalImageStatus(i *models.Image)
	CheckIfIsLatestVersion(previousImage *models.Image) error
	SetBuildingStatusOnImageToRetryBuild(image *models.Image) error
	GetRollbackImage(image *models.Image) (*models.Image, error)
}

// NewImageService gives a instance of the main implementation of a ImageServiceInterface
func NewImageService(ctx context.Context, log *log.Entry) ImageServiceInterface {
	return &ImageService{
		Service:      Service{ctx: ctx, log: log.WithField("service", "image")},
		ImageBuilder: imagebuilder.InitClient(ctx, log),
		RepoBuilder:  NewRepoBuilder(ctx, log),
		RepoService:  NewRepoService(ctx, log),
	}
}

// ImageService is the main implementation of a ImageServiceInterface
type ImageService struct {
	Service

	ImageBuilder imagebuilder.ClientInterface
	RepoBuilder  RepoBuilderInterface
	RepoService  RepoServiceInterface
}

// ValidateAllImagesPackagesAreFromAccount validates the account for Third Party Repositories
func ValidateAllImagesPackagesAreFromAccount(account string, repos []models.ThirdPartyRepo) (bool, error) {

	if account == "" {
		return false, errors.NewBadRequest("repository information is not valid")
	}
	if len(repos) == 0 {
		return true, nil
	}
	var ids []uint
	for _, repo := range repos {
		ids = append(ids, repo.ID)
	}

	var existingRepos []models.ThirdPartyRepo

	if res := db.DB.Where(models.ThirdPartyRepo{Account: account}).Find(&existingRepos, ids); res.Error != nil {
		return false, res.Error
	}

	return len(existingRepos) != len(repos), nil
}

// CreateImage creates an Image for an Account on Image Builder and on our database
func (s *ImageService) CreateImage(image *models.Image, account string) error {
	// Check for exising ImageSet to add this Image to
	var imageSetExists bool
	var imageSetModel models.ImageSet
	var imageSet models.ImageSet

	err := db.DB.Model(imageSetModel).
		Select("count(*) > 0").
		Where("name = ? AND account = ?", image.Name, account).
		Find(&imageSetExists).
		Error

	if err != nil {
		return err
	}

	if imageSetExists {
		result := db.DB.Where("name = ? AND account = ?", image.Name, account).First(&imageSet)
		if result.Error != nil {
			s.log.WithField("error", result.Error.Error()).Error("Error checking for previous image set existence")
			return result.Error
		}
		s.log.WithField("imageSetName", image.Name).Error("ImageSet already exists, UpdateImage transaction expected and not CreateImage", image.Name)
		return new(ImageSetAlreadyExists)
	}
	imageSet.Account = account
	imageSet.Name = image.Name
	imageSet.Version = image.Version
	set := db.DB.Create(&imageSet)
	if set.Error != nil {
		return set.Error
	}
<<<<<<< HEAD
	image.Account = account
	image, err := s.ImageBuilder.ComposeCommit(image)
=======

	image.ImageSetID = &imageSet.ID
	image, err = s.ImageBuilder.ComposeCommit(image)
>>>>>>> 5870e251
	if err != nil {
		return err
	}
	image.Commit.Account = account
	image.Commit.Status = models.ImageStatusBuilding
	image.Status = models.ImageStatusBuilding
	// TODO: Remove code when frontend is not using ImageType on the table
	if image.HasOutputType(models.ImageTypeInstaller) {
		image.ImageType = models.ImageTypeInstaller
	} else {
		image.ImageType = models.ImageTypeCommit
	}
	// TODO: End of remove block
	if image.HasOutputType(models.ImageTypeInstaller) {
		image.Installer.Status = models.ImageStatusCreated
		image.Installer.Account = image.Account
		tx := db.DB.Create(&image.Installer)
		if tx.Error != nil {
			return tx.Error
		}
	}
	validRepos, err := ValidateAllImagesPackagesAreFromAccount(account, image.ThirdPartyRepositories)
	if err != nil {
		return err
	}
	if !validRepos {
		return errors.NewBadRequest("repos are not valid")
	}
	tx := db.DB.Create(&image.Commit)
	if tx.Error != nil {
		return tx.Error
	}
	tx = db.DB.Create(&image)
	if tx.Error != nil {
		return tx.Error
	}

	go s.postProcessImage(image.ID)

	return nil
}

// UpdateImage updates an image, adding a new version of this image to an imageset
func (s *ImageService) UpdateImage(image *models.Image, previousImage *models.Image) error {
	s.log.Info("Updating image...")
	if previousImage == nil {
		return new(ImageNotFoundError)
	}
	err := s.CheckIfIsLatestVersion(previousImage)
	if err != nil {
		return errors.NewBadRequest("only the latest updated image can be modified")
	}

	// important: update the image imageSet for any previous image build status,
	// otherwise image will be orphaned from its imageSet if previous build failed
	image.ImageSetID = previousImage.ImageSetID
	image.Account = previousImage.Account

	if previousImage.Status == models.ImageStatusSuccess {
		// Previous image was built successfully
		var currentImageSet models.ImageSet
		result := db.DB.Where("Id = ?", previousImage.ImageSetID).First(&currentImageSet)

		if result.Error != nil {
			s.log.WithField("error", result.Error.Error()).Error("Error retrieving the image set from parent image")
			return result.Error
		}
		currentImageSet.Version = currentImageSet.Version + 1
		if err := db.DB.Save(currentImageSet).Error; err != nil {
			return result.Error
		}

		// Always get the repo URL from the previous Image's commit
		repo, err := s.RepoService.GetRepoByID(previousImage.Commit.RepoID)
		if err != nil {
			s.log.WithField("error", err.Error()).Error("Commit repo wasn't found on the database")
			err := errors.NewBadRequest(fmt.Sprintf("Commit Repo wasn't found in the database: #%v", image.Commit.ID))
			return err
		}

		image.Commit.OSTreeParentCommit = repo.URL
		if image.Commit.OSTreeRef == "" {
			if previousImage.Commit.OSTreeRef != "" {
				image.Commit.OSTreeRef = previousImage.Commit.OSTreeRef
			} else {
				image.Commit.OSTreeRef = config.Get().DefaultOSTreeRef
			}
		}
	} else {
		// Previous image was not built sucessfully
		s.log.WithField("previousImageID", previousImage.ID).Info("Creating an update based on a image with a status that is not success")
	}
	image, err = s.ImageBuilder.ComposeCommit(image)
	if err != nil {
		return err
	}
	image.Commit.Account = previousImage.Account
	image.Commit.Status = models.ImageStatusBuilding
	image.Status = models.ImageStatusBuilding
	// TODO: Remove code when frontend is not using ImageType on the table
	if image.HasOutputType(models.ImageTypeInstaller) {
		image.ImageType = models.ImageTypeInstaller
	} else {
		image.ImageType = models.ImageTypeCommit
	}
	// TODO: End of remove block
	if image.HasOutputType(models.ImageTypeInstaller) {
		image.Installer.Status = models.ImageStatusCreated
		image.Installer.Account = image.Account
		tx := db.DB.Create(&image.Installer)
		if tx.Error != nil {
			s.log.WithField("error", tx.Error.Error()).Error("Error creating installer")
			return tx.Error
		}
	}
	validRepos, err := ValidateAllImagesPackagesAreFromAccount(image.Account, image.ThirdPartyRepositories)
	if err != nil {
		return err
	}
	if !validRepos {
		return errors.NewBadRequest("repos are not valid")
	}
	tx := db.DB.Create(&image.Commit)
	if tx.Error != nil {
		s.log.WithField("error", tx.Error.Error()).Error("Error creating commit")
		return tx.Error
	}
	tx = db.DB.Create(&image)
	if tx.Error != nil {
		s.log.WithField("error", tx.Error.Error()).Error("Error creating image")
		return tx.Error
	}

	s.log = s.log.WithFields(log.Fields{"updatedImageID": image.ID, "updatedCommitID": image.Commit.ID})

	s.log.Info("Image Updated successfully - starting bulding processs")

	go s.postProcessImage(image.ID)

	return nil
}

func (s *ImageService) postProcessInstaller(image *models.Image) error {
	s.log.Debug("Post processing installer")
	for {
		i, err := s.UpdateImageStatus(image)
		if err != nil {
			s.log.WithField("error", err.Error()).Error("Update image status error")
			return err
		}
		if i.Installer.Status != models.ImageStatusBuilding {
			break
		}
		time.Sleep(1 * time.Minute)
	}

	if image.Installer.Status == models.ImageStatusSuccess {
		err := s.AddUserInfo(image)
		if err != nil {
			s.log.WithField("error", err.Error()).Error("Kickstart file injection failed")
			return err
		}
	}
	// Regardless of the status, call this method to make sure the status will be updated
	// It updates the status across the image and not just the installer
	s.log.Debug("Setting final image status")
	s.SetFinalImageStatus(image)
	s.log.Debug("Post processing image with installer is done")
	return nil
}
func (s *ImageService) postProcessCommit(image *models.Image) error {
	s.log.Debug("Post processing commit")
	for {
		i, err := s.UpdateImageStatus(image)
		if err != nil {
			s.log.WithField("error", err.Error()).Error("Update image status error")
			return err
		}
		if i.Commit.Status != models.ImageStatusBuilding {
			break
		}
		time.Sleep(1 * time.Minute)
	}

	if image.Commit.Status == models.ImageStatusSuccess {
		i, err := s.ImageBuilder.GetMetadata(image)
		if err != nil {
			s.log.WithField("error", err.Error()).Error("Failed getting metadata from image builder")
			s.SetErrorStatusOnImage(err, i)
			return err
		}

		_, err = s.CreateRepoForImage(image)
		if err != nil {
			s.log.WithField("error", err.Error()).Error("Failed creating repo for image")
			return err
		}
	}
	if !image.HasOutputType(models.ImageTypeInstaller) {
		image.Installer = nil
		s.log.Debug("Setting final image status - no installer to create")
		s.SetFinalImageStatus(image)
		s.log.Debug("Post processing image is done - no installer to create")
	}
	s.log.Debug("Post processing commit is done")
	return nil
}

// SetFinalImageStatus sets the final image status
func (s *ImageService) SetFinalImageStatus(i *models.Image) {
	// image status can be success if all output types are successful
	// if any status are not final (success/error) then sets to error
	// image status is error if any output status is error
	success := true
	for _, out := range i.OutputTypes {
		if out == models.ImageTypeCommit {
			if i.Commit == nil || i.Commit.Status != models.ImageStatusSuccess {
				success = false
			}
			if i.Commit.Status == models.ImageStatusBuilding {
				success = false
				i.Commit.Status = models.ImageStatusError
				db.DB.Save(i.Commit)
			}
		}
		if out == models.ImageTypeInstaller {
			if i.Installer == nil || i.Installer.Status != models.ImageStatusSuccess {
				success = false
			}
			if i.Installer.Status == models.ImageStatusBuilding {
				success = false
				i.Installer.Status = models.ImageStatusError
				db.DB.Save(i.Installer)
			}
		}
	}

	if success {
		i.Status = models.ImageStatusSuccess
	} else {
		i.Status = models.ImageStatusError
	}

	tx := db.DB.Save(i)
	if tx.Error != nil {
		s.log.WithField("error", tx.Error.Error()).Error("Couldn't set final image status")
	}
}

// Every log message in this method already has commit id and image id injected
func (s *ImageService) postProcessImage(id uint) {
	s.log.Debug("Post processing image")
	var i *models.Image
	db.DB.Joins("Commit").Joins("Installer").First(&i, id)

	WaitGroup.Add(1) // Processing one image
	defer func() {
		WaitGroup.Done() // Done with one image (successfully or not)
		s.log.Debug("Done with one image - successfully or not")
		if err := recover(); err != nil {
			s.log.WithField("error", err).Errorf("Error recovering post process image goroutine")
		}
	}()
	go func(i *models.Image) {
		sigint := make(chan os.Signal, 1)
		signal.Notify(sigint, os.Interrupt, syscall.SIGTERM)
		sig := <-sigint
		// Reload image to get updated status
		db.DB.Joins("Commit").Joins("Installer").First(&i, i.ID)
		if i.Status == models.ImageStatusBuilding {
			s.log.WithField("signal", sig).Info("Captured signal marking image as error", sig)
			s.SetErrorStatusOnImage(nil, i)
			WaitGroup.Done()
		}
	}(i)

	err := s.postProcessCommit(i)
	if err != nil {
		s.SetErrorStatusOnImage(err, i)
		s.log.WithField("error", err.Error()).Error("Failed creating commit for image")
	}

	if i.Commit.Status == models.ImageStatusSuccess {
		s.log.Debug("Commit is successful")
		if i.HasOutputType(models.ImageTypeInstaller) {
			i, c, err := s.CreateInstallerForImage(i)
			if c != nil {
				err = <-c
			}
			if err != nil {
				s.SetErrorStatusOnImage(err, i)
				s.log.WithField("error", err.Error()).Error("Failed creating installer for image")
			}
		}
	}
	s.log.Debug("Post processing image is done")
}

// CreateRepoForImage creates the OSTree repo to host that image
func (s *ImageService) CreateRepoForImage(i *models.Image) (*models.Repo, error) {
	s.log.Infof("Creating OSTree repo.")
	repo := &models.Repo{
		Status: models.RepoStatusBuilding,
	}
	tx := db.DB.Create(repo)
	if tx.Error != nil {
		return nil, tx.Error
	}
	s.log = s.log.WithField("repoID", repo.ID)
	s.log.Debug("OSTree repo is created on the database")

	i.Commit.Repo = repo
	i.Commit.RepoID = &repo.ID

	tx = db.DB.Save(i.Commit)
	if tx.Error != nil {
		return nil, tx.Error
	}
	s.log.Debug("OSTree repo was saved to commit")

	repo, err := s.RepoBuilder.ImportRepo(repo)
	if err != nil {
		return nil, err
	}
	s.log.Infof("OSTree repo is ready")

	return repo, nil
}

// SetErrorStatusOnImage is a helper functions that sets the error status on images
func (s *ImageService) SetErrorStatusOnImage(err error, i *models.Image) {
	if i.Status != models.ImageStatusError {
		i.Status = models.ImageStatusError
		tx := db.DB.Save(i)
		s.log.Debug("Image saved with error status")
		if tx.Error != nil {
			s.log.WithField("error", tx.Error.Error()).Error("Error saving image")
		}
		if i.Commit != nil {
			i.Commit.Status = models.ImageStatusError
			tx := db.DB.Save(i.Commit)
			if tx.Error != nil {
				s.log.WithField("error", tx.Error.Error()).Error("Error saving commit")
			}
		}
		if i.Installer != nil {
			i.Installer.Status = models.ImageStatusError
			tx := db.DB.Save(i.Installer)
			if tx.Error != nil {
				s.log.WithField("error", tx.Error.Error()).Error("Error saving installer")
			}
		}
		if err != nil {
			s.log.WithField("error", tx.Error.Error()).Error("Error setting image final status")
		}
	}
}

// AddUserInfo downloads the ISO
// injects the kickstart with username and ssh key
// and then re-uploads the ISO into our bucket
func (s *ImageService) AddUserInfo(image *models.Image) error {
	// Absolute path for manipulating ISO's
	destPath := "/var/tmp/"

	downloadURL := image.Installer.ImageBuildISOURL
	sshKey := image.Installer.SSHKey
	username := image.Installer.Username
	// Files that will be used to modify the ISO and will be cleaned
	imageName := destPath + image.Name
	kickstart := fmt.Sprintf("%sfinalKickstart-%s_%d.ks", destPath, image.Account, image.ID)

	err := s.downloadISO(imageName, downloadURL)
	if err != nil {
		return fmt.Errorf("error downloading ISO file :: %s", err.Error())
	}

	err = s.addSSHKeyToKickstart(sshKey, username, kickstart)
	if err != nil {
		return fmt.Errorf("error adding ssh key to kickstart file :: %s", err.Error())
	}

	err = s.exeInjectionScript(kickstart, imageName, image.ID)
	if err != nil {
		return fmt.Errorf("error execuiting fleetkick script :: %s", err.Error())
	}

	err = s.calculateChecksum(imageName, image)
	if err != nil {
		return fmt.Errorf("error calculating checksum for ISO :: %s", err.Error())
	}

	err = s.uploadISO(image, imageName)
	if err != nil {
		return fmt.Errorf("error uploading ISO :: %s", err.Error())
	}

	err = s.cleanFiles(kickstart, imageName, image.ID)
	if err != nil {
		return fmt.Errorf("error cleaning files :: %s", err.Error())
	}

	return nil
}

// UnameSSH is the template struct for username and ssh key
type UnameSSH struct {
	Sshkey   string
	Username string
}

// Adds user provided ssh key to the kickstart file.
func (s *ImageService) addSSHKeyToKickstart(sshKey string, username string, kickstart string) error {
	cfg := config.Get()

	td := UnameSSH{sshKey, username}

	s.log.WithField("templatesPath", cfg.TemplatesPath).Debug("Opening file")
	t, err := template.ParseFiles(cfg.TemplatesPath + "templateKickstart.ks")
	if err != nil {
		return err
	}

	s.log.WithField("kickstart", kickstart).Debug("Creating file")
	file, err := os.Create(kickstart)
	if err != nil {
		return err
	}

	s.log.WithFields(log.Fields{
		"username": username,
		"sshKey":   sshKey,
	}).Debug("Injecting username and key into template")
	err = t.Execute(file, td)
	if err != nil {
		s.log.WithField("error", err.Error()).Error("Failed adding username and sshkey on image")
		return err
	}
	if err := file.Close(); err != nil {
		s.log.WithField("error", err.Error()).Error("Failed closing file")
		return err
	}

	return nil
}

// Download created ISO into the file system.
func (s *ImageService) downloadISO(isoName string, url string) error {

	s.log.WithField("isoName", isoName).Debug("Creating iso")
	iso, err := os.Create(isoName)
	if err != nil {
		return err
	}
	defer func() {
		if err := iso.Close(); err != nil {
			s.log.WithField("error", err.Error()).Error("Error closing file")
		}
	}()

	s.log.WithField("url", url).Debug("Downloading iso")
	res, err := http.Get(url) // #nosec G107
	if err != nil {
		return err
	}
	defer res.Body.Close()

	_, err = io.Copy(iso, res.Body)
	if err != nil {
		s.log.WithField("error", err.Error()).Error("Failed downloading iso")
		return err
	}

	return nil
}

// Upload finished ISO to S3
func (s *ImageService) uploadISO(image *models.Image, imageName string) error {

	uploadPath := fmt.Sprintf("%s/isos/%s.iso", image.Account, image.Name)
	filesService := NewFilesService(s.log)
	url, err := filesService.GetUploader().UploadFile(imageName, uploadPath)

	if err != nil {
		return fmt.Errorf("error uploading the ISO :: %s :: %s", uploadPath, err.Error())
	}

	image.Installer.ImageBuildISOURL = url
	tx := db.DB.Save(&image.Installer)
	if tx.Error != nil {
		return tx.Error
	}
	return nil
}

// Remove edited kickstart after use.
func (s *ImageService) cleanFiles(kickstart string, isoName string, imageID uint) error {
	err := os.Remove(kickstart)
	if err != nil {
		s.log.WithField("error", err.Error()).Error("Error removing kickstart file")
		return err
	}
	s.log.WithField("kickstart", kickstart).Debug("Kickstart file removed")

	err = os.Remove(isoName)
	if err != nil {
		s.log.WithField("error", err.Error()).Error("Error removing tmp iso")
		return err
	}
	s.log.WithField("isoName", isoName).Debug("ISO file removed")

	workDir := fmt.Sprintf("/var/tmp/workdir%d", imageID)
	err = os.RemoveAll(workDir)
	if err != nil {
		s.log.WithField("error", err.Error()).Error("Error removing work dir path")
		return err
	}
	s.log.WithField("workDir", workDir).Debug("Work dir path removed")

	return nil
}

// UpdateImageStatus updates the status of an commit and/or installer based on Image Builder's status
func (s *ImageService) UpdateImageStatus(image *models.Image) (*models.Image, error) {
	if image.Commit.Status == models.ImageStatusBuilding {
		image, err := s.ImageBuilder.GetCommitStatus(image)
		if err != nil {
			return image, err
		}
		if image.Commit.Status != models.ImageStatusBuilding {
			tx := db.DB.Save(&image.Commit)
			if tx.Error != nil {
				return image, tx.Error
			}
		}
	}
	if image.Installer != nil && image.Installer.Status == models.ImageStatusBuilding {
		image, err := s.ImageBuilder.GetInstallerStatus(image)
		if err != nil {
			return image, err
		}
		if image.Installer.Status != models.ImageStatusBuilding {
			tx := db.DB.Save(&image.Installer)
			if tx.Error != nil {
				return image, tx.Error
			}
		}
	}
	if image.Status != models.ImageStatusBuilding {
		tx := db.DB.Save(&image)
		if tx.Error != nil {
			return image, tx.Error
		}
	}
	return image, nil
}

// CheckImageName returns false if the image doesnt exist and true if the image exists
func (s *ImageService) CheckImageName(name, account string) (bool, error) {
	s.log.WithField("name", name).Debug("Checking image name")
	var imageFindByName *models.Image
	result := db.DB.Where("name = ? AND account = ?", name, account).First(&imageFindByName)
	if result.Error != nil {
		if result.Error == gorm.ErrRecordNotFound {
			return false, nil
		}
		return false, result.Error
	}
	return imageFindByName != nil, nil
}

// Inject the custom kickstart into the iso via script.
func (s *ImageService) exeInjectionScript(kickstart string, image string, imageID uint) error {
	fleetBashScript := "/usr/local/bin/fleetkick.sh"
	workDir := fmt.Sprintf("/var/tmp/workdir%d", imageID)
	err := os.Mkdir(workDir, 0750)
	if err != nil {
		s.log.WithField("error", err.Error()).Error("Error giving permissions to execute fleetkick")
		return err
	}

	cmd := &exec.Cmd{
		Path: fleetBashScript,
		Args: []string{
			fleetBashScript, kickstart, image, image, workDir,
		},
	}
	output, err := cmd.Output()
	if err != nil {
		s.log.WithField("error", err.Error()).Error("Error executing fleetkick")
		return err
	}
	s.log.WithField("output", output).Info("Fleetkick Output")
	return nil
}

// Calculate the checksum of the final ISO.
func (s *ImageService) calculateChecksum(isoPath string, image *models.Image) error {
	s.log.WithField("isoPath", isoPath).Info("Calculating sha256 checksum for ISO")

	fh, err := os.Open(filepath.Clean(isoPath))
	if err != nil {
		s.log.WithField("error", err.Error()).Error("Error opening ISO file")
		return err
	}
	defer func() {
		if err := fh.Close(); err != nil {
			s.log.WithField("error", err.Error()).Error("Error closing file")
		}
	}()

	sumCalculator := sha256.New()
	_, err = io.Copy(sumCalculator, fh)
	if err != nil {
		s.log.WithField("error", err.Error()).Error("Error calculating sha256 checksum for ISO")
		return err
	}

	image.Installer.Checksum = hex.EncodeToString(sumCalculator.Sum(nil))
	s.log.WithField("checksum", image.Installer.Checksum).Info("Checksum calculated")
	tx := db.DB.Save(&image.Installer)
	if tx.Error != nil {
		s.log.WithField("error", err.Error()).Error("Error saving installer")
		return tx.Error
	}

	return nil
}

//ImageDetail return the structure to inform package info to images
type ImageDetail struct {
	Image              *models.Image `json:"image"`
	AdditionalPackages int           `json:"additional_packages"`
	Packages           int           `json:"packages"`
	UpdateAdded        int           `json:"update_added"`
	UpdateRemoved      int           `json:"update_removed"`
	UpdateUpdated      int           `json:"update_updated"`
}

// AddPackageInfo return info related to packages on image
func (s *ImageService) AddPackageInfo(image *models.Image) (ImageDetail, error) {
	var imgDetail ImageDetail
	imgDetail.Image = image
	imgDetail.Packages = len(image.Commit.InstalledPackages)
	imgDetail.AdditionalPackages = len(image.Packages)

	upd, err := s.GetUpdateInfo(*image)
	if err != nil {
		s.log.WithField("error", err.Error()).Error("Error getting update info")
		return imgDetail, err
	}
	if upd != nil {
		imgDetail.UpdateAdded = len(upd[len(upd)-1].PackageDiff.Removed)
		imgDetail.UpdateRemoved = len(upd[len(upd)-1].PackageDiff.Added)
		imgDetail.UpdateUpdated = len(upd[len(upd)-1].PackageDiff.Upgraded)
	} else {
		imgDetail.UpdateAdded = 0
		imgDetail.UpdateRemoved = 0
		imgDetail.UpdateUpdated = 0
	}
	return imgDetail, nil
}

func (s *ImageService) addImageExtraData(image *models.Image) (*models.Image, error) {
	if image.InstallerID != nil {
		result := db.DB.First(&image.Installer, image.InstallerID)
		if result.Error != nil {
			s.log.WithField("error", result.Error).Error("Error retrieving installer for image")
			return nil, result.Error
		}
	}
	err := db.DB.Model(image).Association("Packages").Find(&image.Packages)
	if err != nil {
		s.log.WithField("error", err).Error("Error packages from image")
		return nil, err
	}
	return image, nil
}

// GetImageByID retrieves an image by its identifier
func (s *ImageService) GetImageByID(imageID string) (*models.Image, error) {
	var image models.Image
	account, err := common.GetAccountFromContext(s.ctx)
	if err != nil {
		s.log.WithField("error", err).Error("Error retrieving account")
		return nil, new(AccountNotSet)
	}
	id, err := strconv.Atoi(imageID)
	if err != nil {
		s.log.WithField("error", err).Debug("Request related error - ID is not integer")
		return nil, new(IDMustBeInteger)
	}
	result := db.DB.Preload("Commit.Repo").Preload("Commit.InstalledPackages").Where("images.account = ?", account).Joins("Commit").First(&image, id)
	if result.Error != nil {
		s.log.WithField("error", result.Error.Error()).Debug("Request related error - image is not found")
		return nil, new(ImageNotFoundError)
	}
	return s.addImageExtraData(&image)
}

// GetImageByOSTreeCommitHash retrieves an image by its ostree commit hash
func (s *ImageService) GetImageByOSTreeCommitHash(commitHash string) (*models.Image, error) {
	s.log.WithField("ostreeHash", commitHash).Info("Getting image by OSTreeHash")
	var image models.Image
	account, err := common.GetAccountFromContext(s.ctx)
	if err != nil {
		s.log.Error("Error retreving account")
		return nil, new(AccountNotSet)
	}
	result := db.DB.Where("images.account = ?", account).Joins("JOIN commits ON commits.id = images.commit_id AND commits.os_tree_commit = ?", commitHash).Joins("Installer").Preload("Packages").Preload("Commit.InstalledPackages").Preload("Commit.Repo").First(&image)
	if result.Error != nil {
		s.log.WithField("error", result.Error).Error("Error retrieving image by OSTreeHash")
		return nil, new(ImageNotFoundError)
	}
	s.log = s.log.WithField("imageID", image.ID)
	s.log.Info("Image successfully retrieved by its OSTreeHash")
	return &image, nil
}

// RetryCreateImage retries the whole post process of the image creation
func (s *ImageService) RetryCreateImage(image *models.Image) error {
	s.log = s.log.WithFields(log.Fields{"imageID": image.ID, "commitID": image.Commit.ID})
	// recompose commit
	image, err := s.ImageBuilder.ComposeCommit(image)
	if err != nil {
		s.log.WithField("error", err.Error()).Error("Failed recomposing commit")
		return err
	}
	err = s.SetBuildingStatusOnImageToRetryBuild(image)
	if err != nil {
		s.log.WithField("error", err.Error()).Error("Failed setting image status")
		return nil
	}
	go s.postProcessImage(image.ID)
	return nil
}

// SetBuildingStatusOnImageToRetryBuild set building status on image so we can try the build
func (s *ImageService) SetBuildingStatusOnImageToRetryBuild(image *models.Image) error {
	s.log.Debug("Setting image status")
	image.Status = models.ImageStatusBuilding
	if image.Commit != nil {
		s.log.Debug("Setting commit status")
		image.Commit.Status = models.ImageStatusBuilding
		// Repo will be recreated from scratch, its safer and simpler as this stage
		if image.Commit.Repo != nil {
			s.log.Debug("Reset repo")
			image.Commit.Repo = nil
		}
		s.log.Debug("Saving commit status")
		tx := db.DB.Save(image.Commit)
		if tx.Error != nil {
			return tx.Error
		}
	}
	if image.Installer != nil {
		s.log.Debug("Setting installer status")
		image.Installer.Status = models.ImageStatusCreated
		s.log.Debug("Saving installer status")
		tx := db.DB.Save(image.Installer)
		if tx.Error != nil {
			return tx.Error
		}
	}
	s.log.Debug("Saving image status")
	tx := db.DB.Save(image)
	if tx.Error != nil {
		return tx.Error
	}
	return nil
}

// CheckIfIsLatestVersion make sure that there is no same image version present
func (s *ImageService) CheckIfIsLatestVersion(previousImage *models.Image) error {
	/*
		nowImage is the version of current Image which we are updating i.e if we are updating image1 to image 2 then image1 is the nowImage.
		currentHighestImageVersion is the latest version present in the DB of image we're updating.
		nextImageVersion is the next version of current image to which we are updating the image i.e if image3 is the next version of image2.
	*/
	var nowImage *models.Image
	var currentHighestImageVersion *models.Image
	var nextImageVersion *models.Image

	nowVersionImage := db.DB.Where("version = ?", previousImage.Version).First(&nowImage)
	if nowVersionImage.Error != nil {
		return nowVersionImage.Error
	}
	currentVersionImage := db.DB.Select("version").Where("name = ? ", previousImage.Name).Order("version desc").First(&currentHighestImageVersion)
	if currentVersionImage.Error != nil {
		return currentVersionImage.Error
	}
	var compareImageVersion = nowImage.Version + 1
	newImageVersion := db.DB.Select("version").Where("version = ? and name = ? ", compareImageVersion, previousImage.Name).Find(&nextImageVersion)
	if newImageVersion.Error != nil {
		return newImageVersion.Error
	}
	if currentHighestImageVersion.Version == compareImageVersion || nextImageVersion.Version == compareImageVersion {
		return new(ImageVersionAlreadyExists)
	}
	return nil
}

//GetUpdateInfo return package info when has an update to the image
func (s *ImageService) GetUpdateInfo(image models.Image) ([]models.ImageUpdateAvailable, error) {
	var images []models.Image
	var imageDiff []models.ImageUpdateAvailable
	updates := db.DB.Where("Image_set_id = ? and Images.Status = ? and Images.Id < ?",
		image.ImageSetID, models.ImageStatusSuccess, image.ID).Joins("Commit").
		Order("Images.updated_at desc").Find(&images)

	if updates.Error != nil {
		s.log.WithField("error", updates.Error.Error()).Error("Error retrieving update")
		return nil, new(UpdateNotFoundError)
	}
	if updates.RowsAffected == 0 {
		s.log.Info("No rows affected")
		return nil, nil
	}
	for _, upd := range images {
		upd := upd // this will prevent implicit memory aliasing in the loop
		db.DB.First(&upd.Commit, upd.CommitID)
		if err := db.DB.Model(&upd.Commit).Association("InstalledPackages").Find(&upd.Commit.InstalledPackages); err != nil {
			s.log.WithField("error", err.Error()).Error("Error retrieving installed packages")
			return nil, err
		}
		if err := db.DB.Model(&upd).Association("Packages").Find(&upd.Packages); err != nil {
			s.log.WithField("error", err.Error()).Error("Error retrieving updated packages")
			return nil, err
		}
		var delta models.ImageUpdateAvailable
		diff := GetDiffOnUpdate(image, upd)
		upd.Commit.InstalledPackages = nil // otherwise the frontend will get the whole list of installed packages
		delta.Image = upd
		delta.PackageDiff = diff
		imageDiff = append(imageDiff, delta)
	}
	return imageDiff, nil
}

//GetMetadata return package info when has an update to the image
func (s *ImageService) GetMetadata(image *models.Image) (*models.Image, error) {
	s.log.Debug("Retrieving metadata")
	image, err := s.ImageBuilder.GetMetadata(image)
	if err != nil {
		s.log.WithField("error", err.Error()).Error("Error retrieving metadata")
		return nil, err
	}
	s.log.Debug("Metadata retrieved successfully")
	return image, nil
}

// CreateInstallerForImage creates a installer given an existent iamge
func (s *ImageService) CreateInstallerForImage(image *models.Image) (*models.Image, chan error, error) {
	s.log.Debug("Creating installer for image")
	c := make(chan error)

	image.ImageType = models.ImageTypeInstaller
	image.Installer.Status = models.ImageStatusBuilding
	tx := db.DB.Save(&image)
	if tx.Error != nil {
		s.log.WithField("error", tx.Error.Error()).Error("Error saving image")
		return nil, c, tx.Error
	}
	tx = db.DB.Save(&image.Installer)
	if tx.Error != nil {
		s.log.WithField("error", tx.Error.Error()).Error("Error saving installer")
		return nil, c, tx.Error
	}
	image, err := s.ImageBuilder.ComposeInstaller(image)
	if err != nil {
		return nil, c, err
	}
	go func(chan error) {
		err := s.postProcessInstaller(image)
		c <- err
	}(c)
	return image, c, nil
}

// GetRollbackImage returns the previous image from the image set in case of a rollback
func (s *ImageService) GetRollbackImage(image *models.Image) (*models.Image, error) {
	s.log.Info("Getting rollback image")
	var rollback models.Image
	account, err := common.GetAccountFromContext(s.ctx)
	if err != nil {
		s.log.Error("Error retreving account")
		return nil, new(AccountNotSet)
	}
	result := db.DB.Joins("Commit").Joins("Installer").Preload("Packages").Preload("Commit.InstalledPackages").Preload("Commit.Repo").Where(&models.Image{ImageSetID: image.ImageSetID, Account: account}).Last(&rollback, "images.id < ?", image.ID)
	if result.Error != nil {
		s.log.WithField("error", result.Error).Error("Error retrieving rollback image")
		return nil, new(ImageNotFoundError)
	}
	s.log = s.log.WithField("imageID", image.ID)
	s.log.Info("Rollback image successfully retrieved")
	return &rollback, nil
}<|MERGE_RESOLUTION|>--- conflicted
+++ resolved
@@ -129,14 +129,10 @@
 	if set.Error != nil {
 		return set.Error
 	}
-<<<<<<< HEAD
+
 	image.Account = account
-	image, err := s.ImageBuilder.ComposeCommit(image)
-=======
-
 	image.ImageSetID = &imageSet.ID
 	image, err = s.ImageBuilder.ComposeCommit(image)
->>>>>>> 5870e251
 	if err != nil {
 		return err
 	}
