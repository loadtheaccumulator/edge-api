package services

import (
	"context"
	"crypto/sha256"
	"encoding/hex"
	"fmt"
	"io"
	"net/http"
	"os"
	"os/exec"
	"os/signal"
	"strconv"
	"sync"
	"syscall"
	"text/template"
	"time"

	"github.com/redhatinsights/edge-api/config"
	"github.com/redhatinsights/edge-api/pkg/clients/imagebuilder"
	"github.com/redhatinsights/edge-api/pkg/db"
	"github.com/redhatinsights/edge-api/pkg/errors"
	"github.com/redhatinsights/edge-api/pkg/models"
	"github.com/redhatinsights/edge-api/pkg/routes/common"
	log "github.com/sirupsen/logrus"
)

// WaitGroup is the waitg roup for pending image builds
var WaitGroup sync.WaitGroup

// ImageServiceInterface defines the interface that helps handle
// the business logic of creating RHEL For Edge Images
type ImageServiceInterface interface {
	CreateImage(image *models.Image, account string) error
	UpdateImage(image *models.Image, account string, previousImage *models.Image) error
	AddUserInfo(image *models.Image) error
	UpdateImageStatus(image *models.Image) (*models.Image, error)
	SetErrorStatusOnImage(err error, i *models.Image)
	CreateRepoForImage(i *models.Image) *models.Repo
<<<<<<< HEAD
	GetImageByID(id string) (*models.Image, error)
	GetImageByOSTreeCommitHash(commitHash string) (*models.Image, error)
=======
	CheckImageName(name, account string) (bool, error)
>>>>>>> fd3a05f4
}

// NewImageService gives a instance of the main implementation of a ImageServiceInterface
func NewImageService(ctx context.Context) ImageServiceInterface {
	return &ImageService{imageBuilder: imagebuilder.InitClient(ctx)}
}

// ImageService is the main implementation of a ImageServiceInterface
type ImageService struct {
	ctx          context.Context
	imageBuilder imagebuilder.ClientInterface
}

// CreateImage creates an Image for an Account on Image Builder and on our database
func (s *ImageService) CreateImage(image *models.Image, account string) error {
	var imageSet models.ImageSet
	imageSet.Account = account
	imageSet.Name = image.Name
	imageSet.Version = image.Version
	set := db.DB.Create(&imageSet)
	if set.Error == nil {
		image.ImageSetID = &imageSet.ID
	}
	image, err := s.imageBuilder.ComposeCommit(image)
	if err != nil {
		return err
	}
	image.Account = account
	image.Commit.Account = account
	image.Commit.Status = models.ImageStatusBuilding
	image.Status = models.ImageStatusBuilding
	// TODO: Remove code when frontend is not using ImageType on the table
	if image.HasOutputType(models.ImageTypeInstaller) {
		image.ImageType = models.ImageTypeInstaller
	} else {
		image.ImageType = models.ImageTypeCommit
	}
	// TODO: End of remove block
	if image.HasOutputType(models.ImageTypeInstaller) {
		image.Installer.Status = models.ImageStatusCreated
		image.Installer.Account = image.Account
		tx := db.DB.Create(&image.Installer)
		if tx.Error != nil {
			return tx.Error
		}
	}
	tx := db.DB.Create(&image.Commit)
	if tx.Error != nil {
		return tx.Error
	}
	tx = db.DB.Create(&image)
	if tx.Error != nil {
		return tx.Error
	}

	go s.postProcessImage(image.ID)

	return nil
}

func (s *ImageService) UpdateImage(image *models.Image, account string, previousImage *models.Image) error {
	if previousImage != nil {
		var currentImageSet models.ImageSet
		result := db.DB.Where("Id = ?", previousImage.ImageSetID).First(&currentImageSet)
		if result.Error != nil {
			return result.Error
		}
		currentImageSet.Version = currentImageSet.Version + 1
		image.ImageSetID = previousImage.ImageSetID
		if err := db.DB.Save(currentImageSet).Error; err != nil {
			return result.Error
		}
	}
	if image.Commit.OSTreeParentCommit == "" {
		if previousImage.Commit.OSTreeParentCommit != "" {
			image.Commit.OSTreeParentCommit = previousImage.Commit.OSTreeParentCommit
		} else {
			var repo *RepoService

			repoURL, err := repo.GetRepoByCommitID(previousImage.CommitID)
			if err != nil {
				err := errors.NewBadRequest(fmt.Sprintf("Commit Repo wasn't found in the database: #%v", image.Commit.ID))
				return err
			}
			image.Commit.OSTreeParentCommit = repoURL.URL
		}
	}
	if image.Commit.OSTreeRef == "" {
		if previousImage.Commit.OSTreeRef != "" {
			image.Commit.OSTreeRef = previousImage.Commit.OSTreeRef

		}
		image.Commit.OSTreeRef = config.Get().DefaultOSTreeRef

	}

	image, err := s.imageBuilder.ComposeCommit(image)
	if err != nil {
		return err
	}
	image.Account = account
	image.Commit.Account = account
	image.Commit.Status = models.ImageStatusBuilding
	image.Status = models.ImageStatusBuilding
	// TODO: Remove code when frontend is not using ImageType on the table
	if image.HasOutputType(models.ImageTypeInstaller) {
		image.ImageType = models.ImageTypeInstaller
	} else {
		image.ImageType = models.ImageTypeCommit
	}
	// TODO: End of remove block
	if image.HasOutputType(models.ImageTypeInstaller) {
		image.Installer.Status = models.ImageStatusCreated
		image.Installer.Account = image.Account
		tx := db.DB.Create(&image.Installer)
		if tx.Error != nil {
			return tx.Error
		}
	}
	tx := db.DB.Create(&image.Commit)
	if tx.Error != nil {
		return tx.Error
	}
	tx = db.DB.Create(&image)
	if tx.Error != nil {
		return tx.Error
	}

	go s.postProcessImage(image.ID)

	return nil
}

func (s *ImageService) postProcessImage(id uint) {
	WaitGroup.Add(1) // Processing one image

	defer func() {
		WaitGroup.Done() // Done with one image (sucessfuly or not)
		fmt.Println("Shutting down go routine")
		if err := recover(); err != nil {
			log.Fatalf("%s", err)
		}
	}()
	var i *models.Image
	db.DB.Joins("Commit").Joins("Installer").First(&i, id)

	go func() {
		sigint := make(chan os.Signal, 1)
		signal.Notify(sigint, os.Interrupt, syscall.SIGTERM)
		sig := <-sigint
		// Reload image to get updated status
		db.DB.Joins("Commit").Joins("Installer").First(&i, i.ID)
		if i.Status == models.ImageStatusBuilding {
			log.Infof("Captured %v, marking image as error", sig)
			s.SetErrorStatusOnImage(nil, i)
			WaitGroup.Done()
		}
	}()
	for {
		i, err := s.UpdateImageStatus(i)
		if err != nil {
			s.SetErrorStatusOnImage(err, i)
		}
		if i.Commit.Status != models.ImageStatusBuilding {
			break
		}
		time.Sleep(1 * time.Minute)
	}

	go func(imageBuilder imagebuilder.ClientInterface) {
		i, err := imageBuilder.GetMetadata(i)
		if err != nil {
			log.Error(err)
		} else {
			db.DB.Save(&i.Commit)
		}
	}(s.imageBuilder)

	repo := s.CreateRepoForImage(i)

	// TODO: We need to discuss this whole thing post-July deliverable
	if i.HasOutputType(models.ImageTypeInstaller) {
		i, err := s.imageBuilder.ComposeInstaller(repo, i)
		if err != nil {
			log.Error(err)
			s.SetErrorStatusOnImage(err, i)
		}
		i.Installer.Status = models.ImageStatusBuilding
		tx := db.DB.Save(&i.Installer)
		if tx.Error != nil {
			log.Error(err)
			s.SetErrorStatusOnImage(err, i)
		}

		for {
			i, err := s.UpdateImageStatus(i)
			if err != nil {
				s.SetErrorStatusOnImage(err, i)
			}
			if i.Installer.Status != models.ImageStatusBuilding {
				break
			}
			time.Sleep(1 * time.Minute)
		}

		if i.Installer.Status == models.ImageStatusSuccess {
			err = s.AddUserInfo(i)
			if err != nil {
				// TODO: Temporary. Handle error better.
				log.Errorf("Kickstart file injection failed %s", err.Error())
			}
		}
	}

	log.Infof("Setting image %d status as success", i.ID)
	if i.Commit.Status == models.ImageStatusSuccess {
		if i.Installer != nil || i.Installer.Status == models.ImageStatusSuccess {
			i.Status = models.ImageStatusSuccess
			db.DB.Save(&i)
		}
	}
}

func (s *ImageService) CreateRepoForImage(i *models.Image) *models.Repo {
	log.Infof("Commit %d for Image %d is ready. Creating OSTree repo.", i.Commit.ID, i.ID)
	repo := &models.Repo{
		CommitID: &i.Commit.ID,
		Commit:   i.Commit,
		Status:   models.RepoStatusBuilding,
	}
	tx := db.DB.Create(repo)
	if tx.Error != nil {
		log.Error(tx.Error)
		panic(tx.Error)
	}
	rb := NewRepoBuilder(s.ctx)
	repo, err := rb.ImportRepo(repo)
	if err != nil {
		log.Error(err)
		panic(err)
	}
	log.Infof("OSTree repo %d for commit %d and Image %d is ready. ", repo.ID, i.Commit.ID, i.ID)

	return repo
}

func (s *ImageService) SetErrorStatusOnImage(err error, i *models.Image) {
	i.Status = models.ImageStatusError
	tx := db.DB.Save(i)
	if tx.Error != nil {
		panic(tx.Error)
	}
	if i.Commit != nil {
		i.Commit.Status = models.ImageStatusError
		tx := db.DB.Save(i.Commit)
		if tx.Error != nil {
			panic(tx.Error)
		}
	}
	if i.Installer != nil {
		i.Installer.Status = models.ImageStatusError
		tx := db.DB.Save(i.Installer)
		if tx.Error != nil {
			panic(tx.Error)
		}
	}
	if err != nil {
		log.Error(err)
		panic(err)
	}
}

// Download the ISO, inject the kickstart with username and ssh key
// re upload the ISO
func (s *ImageService) AddUserInfo(image *models.Image) error {
	// Absolute path for manipulating ISO's
	destPath := "/var/tmp/"

	downloadURL := image.Installer.ImageBuildISOURL
	sshKey := image.Installer.SSHKey
	username := image.Installer.Username
	// Files that will be used to modify the ISO and will be cleaned
	imageName := destPath + image.Name
	kickstart := destPath + "finalKickstart-" + username + ".ks"

	err := s.downloadISO(imageName, downloadURL)
	if err != nil {
		return fmt.Errorf("error downloading ISO file :: %s", err.Error())
	}

	err = s.addSSHKeyToKickstart(sshKey, username, kickstart)
	if err != nil {
		return fmt.Errorf("error adding ssh key to kickstart file :: %s", err.Error())
	}

	err = s.exeInjectionScript(kickstart, imageName, image.ID)
	if err != nil {
		return fmt.Errorf("error execuiting fleetkick script :: %s", err.Error())
	}

	err = s.calculateChecksum(imageName, image)
	if err != nil {
		return fmt.Errorf("error calculating checksum for ISO :: %s", err.Error())
	}

	err = s.uploadISO(image, imageName)
	if err != nil {
		return fmt.Errorf("error uploading ISO :: %s", err.Error())
	}

	err = s.cleanFiles(kickstart, imageName, image.ID)
	if err != nil {
		return fmt.Errorf("error cleaning files :: %s", err.Error())
	}

	return nil
}

// UnameSSH is the template struct for username and ssh key
type UnameSSH struct {
	Sshkey   string
	Username string
}

// Adds user provided ssh key to the kickstart file.
func (s *ImageService) addSSHKeyToKickstart(sshKey string, username string, kickstart string) error {
	cfg := config.Get()

	td := UnameSSH{sshKey, username}

	log.Infof("Opening file %s", cfg.TemplatesPath)
	t, err := template.ParseFiles(cfg.TemplatesPath + "templateKickstart.ks")
	if err != nil {
		return err
	}

	log.Infof("Creating file %s", kickstart)
	file, err := os.Create(kickstart)
	if err != nil {
		return err
	}

	log.Infof("Injecting username %s and key %s into template", username, sshKey)
	err = t.Execute(file, td)
	if err != nil {
		return err
	}
	file.Close()

	return nil
}

// Download created ISO into the file system.
func (s *ImageService) downloadISO(isoName string, url string) error {
	log.Infof("Creating iso %s", isoName)
	iso, err := os.Create(isoName)
	if err != nil {
		return err
	}
	defer iso.Close()

	log.Infof("Downloading ISO %s", url)
	res, err := http.Get(url)
	if err != nil {
		return err
	}
	defer res.Body.Close()

	_, err = io.Copy(iso, res.Body)
	if err != nil {
		return err
	}

	return nil
}

// Upload finished ISO to S3
func (s *ImageService) uploadISO(image *models.Image, imageName string) error {

	uploadPath := fmt.Sprintf("%s/isos/%s.iso", image.Account, image.Name)
	filesService := NewFilesService()
	url, err := filesService.GetUploader().UploadFile(imageName, uploadPath)

	if err != nil {
		return fmt.Errorf("error uploading the ISO :: %s :: %s", uploadPath, err.Error())
	}

	image.Installer.ImageBuildISOURL = url
	tx := db.DB.Save(&image.Installer)
	if tx.Error != nil {
		return tx.Error
	}
	return nil
}

// Remove edited kickstart after use.
func (s *ImageService) cleanFiles(kickstart string, isoName string, imageID uint) error {
	err := os.Remove(kickstart)
	if err != nil {
		return err
	}
	log.Info("Kickstart file " + kickstart + " removed!")

	err = os.Remove(isoName)
	if err != nil {
		return err
	}
	log.Info("ISO file " + isoName + " removed!")

	workDir := fmt.Sprintf("/var/tmp/workdir%d", imageID)
	err = os.RemoveAll(workDir)
	if err != nil {
		return err
	}
	log.Info("work dir file " + workDir + " removed!")

	return nil
}

func (s *ImageService) UpdateImageStatus(image *models.Image) (*models.Image, error) {
	if image.Commit.Status == models.ImageStatusBuilding {
		image, err := s.imageBuilder.GetCommitStatus(image)
		if err != nil {
			return image, err
		}
		if image.Commit.Status != models.ImageStatusBuilding {
			tx := db.DB.Save(&image.Commit)
			if tx.Error != nil {
				return image, tx.Error
			}
		}
	}
	if image.Installer != nil && image.Installer.Status == models.ImageStatusBuilding {
		image, err := s.imageBuilder.GetInstallerStatus(image)
		if err != nil {
			return image, err
		}
		if image.Installer.Status != models.ImageStatusBuilding {
			tx := db.DB.Save(&image.Installer)
			if tx.Error != nil {
				return image, tx.Error
			}
		}
	}
	if image.Status != models.ImageStatusBuilding {
		tx := db.DB.Save(&image)
		if tx.Error != nil {
			return image, tx.Error
		}
	}
	return image, nil
}

func (s *ImageService) CheckImageName(name, account string) (bool, error) {
	var imageFindByName *models.Image
	result := db.DB.Where("name = ? AND account = ?", name, account).First(&imageFindByName)
	if result.Error != nil {
		return false, result.Error
	}
	return imageFindByName != nil, nil
}

// Inject the custom kickstart into the iso via script.
func (s *ImageService) exeInjectionScript(kickstart string, image string, imageID uint) error {
	fleetBashScript := "/usr/local/bin/fleetkick.sh"
	workDir := fmt.Sprintf("/var/tmp/workdir%d", imageID)
	err := os.Mkdir(workDir, 0755)
	if err != nil {
		return err
	}

	cmd := exec.Command(fleetBashScript, kickstart, image, image, workDir)
	output, err := cmd.Output()
	if err != nil {
		return err
	}
	log.Infof("fleetkick output: %s\n", output)
	return nil
}

// Calculate the checksum of the final ISO.
func (s *ImageService) calculateChecksum(isoPath string, image *models.Image) error {
	log.Infof("Calculating sha256 checksum for ISO %s", isoPath)

	fh, err := os.Open(isoPath)
	if err != nil {
		return err
	}
	defer fh.Close()

	sumCalculator := sha256.New()
	_, err = io.Copy(sumCalculator, fh)
	if err != nil {
		return err
	}

	image.Installer.Checksum = hex.EncodeToString(sumCalculator.Sum(nil))
	log.Infof("Checksum (sha256): %s", image.Installer.Checksum)
	tx := db.DB.Save(&image.Installer)
	if tx.Error != nil {
		return tx.Error
	}

	return nil
}

func (s *ImageService) GetImageByID(imageID string) (*models.Image, error) {
	var image models.Image
	account, err := common.GetAccountFromContext(s.ctx)
	if err != nil {
		return nil, new(AccountNotSet)
	}
	id, err := strconv.Atoi(imageID)
	if err != nil {
		return nil, new(IDMustBeInteger)
	}
	result := db.DB.Where("images.account = ?", account).Joins("Commit").First(&image, id)
	if result.Error != nil {
		return nil, new(ImageNotFoundError)
	}
	if image.InstallerID != nil {
		result := db.DB.First(&image.Installer, image.InstallerID)
		if result.Error != nil {
			return nil, result.Error
		}
	}
	err = db.DB.Model(image).Association("Packages").Find(&image.Packages)
	if err != nil {
		return nil, err
	}
	return &image, nil
}

func (s *ImageService) GetImageByOSTreeCommitHash(commitHash string) (*models.Image, error) {
	var image models.Image
	account, err := common.GetAccountFromContext(s.ctx)
	if err != nil {
		return nil, new(AccountNotSet)
	}
	result := db.DB.Where("images.account = ? and os_tree_commit = ?", account, commitHash).Joins("Commit").First(&image)
	if result.Error != nil {
		return nil, new(ImageNotFoundError)
	}
	return &image, nil
}<|MERGE_RESOLUTION|>--- conflicted
+++ resolved
@@ -37,12 +37,9 @@
 	UpdateImageStatus(image *models.Image) (*models.Image, error)
 	SetErrorStatusOnImage(err error, i *models.Image)
 	CreateRepoForImage(i *models.Image) *models.Repo
-<<<<<<< HEAD
 	GetImageByID(id string) (*models.Image, error)
 	GetImageByOSTreeCommitHash(commitHash string) (*models.Image, error)
-=======
 	CheckImageName(name, account string) (bool, error)
->>>>>>> fd3a05f4
 }
 
 // NewImageService gives a instance of the main implementation of a ImageServiceInterface
