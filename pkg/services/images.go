package services

import (
	"context"
	"crypto/sha256"
	"encoding/hex"
	"encoding/json"
	"fmt"
	"io"
	"net/http"
	"os"
	"os/exec"
	"os/signal"
	"path/filepath"
	"strconv"
	"sync"
	"syscall"
	"text/template"
	"time"

	"github.com/redhatinsights/edge-api/config"
	"github.com/redhatinsights/edge-api/pkg/clients/imagebuilder"
	"github.com/redhatinsights/edge-api/pkg/db"
	"github.com/redhatinsights/edge-api/pkg/errors"
	"github.com/redhatinsights/edge-api/pkg/models"
	"github.com/redhatinsights/edge-api/pkg/routes/common"
	log "github.com/sirupsen/logrus"

	"gorm.io/gorm"

	clowder "github.com/redhatinsights/app-common-go/pkg/api/v1"
	"gopkg.in/confluentinc/confluent-kafka-go.v1/kafka"
)

// WaitGroup is the waitg roup for pending image builds
// FIXME: this no longer applies to images. move to devices
var WaitGroup sync.WaitGroup

// ImageServiceInterface defines the interface that helps handle
// the business logic of creating RHEL For Edge Images
type ImageServiceInterface interface {
	CreateImage(image *models.Image, account string, orgID string, requestID string) error
	UpdateImage(image *models.Image, previousImage *models.Image) error
	AddUserInfo(image *models.Image) error
	UpdateImageStatus(image *models.Image) (*models.Image, error)
	SetErrorStatusOnImage(err error, i *models.Image)
	CreateRepoForImage(i *models.Image) (*models.Repo, error)
	CreateInstallerForImage(i *models.Image) (*models.Image, chan error, error)
	GetImageByID(id string) (*models.Image, error)
	GetUpdateInfo(image models.Image) ([]models.ImageUpdateAvailable, error)
	AddPackageInfo(image *models.Image) (ImageDetail, error)
	GetImageByOSTreeCommitHash(commitHash string) (*models.Image, error)
	CheckImageName(name, account string, orgID string) (bool, error)
	RetryCreateImage(image *models.Image) error
	ResumeCreateImage(image *models.Image) error
	GetMetadata(image *models.Image) (*models.Image, error)
	SetFinalImageStatus(i *models.Image)
	CheckIfIsLatestVersion(previousImage *models.Image) error
	SetBuildingStatusOnImageToRetryBuild(image *models.Image) error
	GetRollbackImage(image *models.Image) (*models.Image, error)
	SendImageNotification(image *models.Image) (ImageNotification, error)
	SetDevicesUpdateAvailabilityFromImageSet(account string, orgID string, ImageSetID uint) error
	ValidateImagePackage(pack string, image *models.Image) error
}

// NewImageService gives a instance of the main implementation of a ImageServiceInterface
func NewImageService(ctx context.Context, log *log.Entry) ImageServiceInterface {
	return &ImageService{
		Service:      Service{ctx: ctx, log: log.WithField("service", "image")},
		ImageBuilder: imagebuilder.InitClient(ctx, log),
		RepoBuilder:  NewRepoBuilder(ctx, log),
		RepoService:  NewRepoService(ctx, log),
	}
}

// ImageService is the main implementation of a ImageServiceInterface
type ImageService struct {
	Service

	ImageBuilder imagebuilder.ClientInterface
	RepoBuilder  RepoBuilderInterface
	RepoService  RepoServiceInterface
}

// ValidateAllImageReposAreFromAccountOrOrgID validates the account for Third Party Repositories
func ValidateAllImageReposAreFromAccountOrOrgID(account string, orgID string, repos []models.ThirdPartyRepo) error {

	if account == "" && orgID == "" {
		return errors.NewBadRequest("repository information is not valid")
	}
	if len(repos) == 0 {
		return nil
	}
	var ids []uint
	for _, repo := range repos {
		ids = append(ids, repo.ID)
	}

	var existingRepos []models.ThirdPartyRepo

	if orgID == "" {
		if res := db.DB.Select("id").Where(models.ThirdPartyRepo{Account: account}).Find(&existingRepos, ids); res.Error != nil {
			return res.Error
		}
	} else {
		if res := db.DB.Select("id").Where(models.ThirdPartyRepo{OrgID: orgID}).Find(&existingRepos, ids); res.Error != nil {
			return res.Error
		}
	}

	if len(existingRepos) != len(ids) {
		return errors.NewNotFound("some repositories were not found")
	}

	return nil
}

func (s *ImageService) getImageSetForNewImage(account string, orgID string, image *models.Image) (*models.ImageSet, error) {
	// Check for ImageSet existence, if imageSet does not exist create one,
	// if it exists and is not linked to any images reuse it,
	// if it exists and linked to any images return error
	var imageSet models.ImageSet
	if result := db.DB.Preload("Images").Where("(account = ? OR org_id = ?) AND name = ?", account, orgID, image.Name).First(&imageSet); result.Error != nil {
		if result.Error == gorm.ErrRecordNotFound {
			// Create a new imageSet
			imageSet = models.ImageSet{Account: account, OrgID: orgID, Name: image.Name, Version: image.Version}
			if result := db.DB.Create(&imageSet); result.Error != nil {
				s.log.WithFields(log.Fields{
					"imageSetName": image.Name,
					"error":        result.Error.Error(),
				}).Error("error when creating a new imageSet")
				return nil, result.Error
			}
			s.log.WithField("imageSetName", image.Name).Debug("imageSet created")
			// return immediately
			return &imageSet, nil
		}
		s.log.WithFields(log.Fields{
			"imageSetName": image.Name,
			"error":        result.Error.Error(),
		}).Error("error when checking for previous imageSet existence")
		return nil, result.Error
	}
	// imageSet exists, check images existence
	if len(imageSet.Images) != 0 {
		s.log.WithField("imageSetName", image.Name).Error("imageSet already exists and linked to existing images")
		return nil, new(ImageSetAlreadyExists)
	}
	s.log.WithField("imageSetName", image.Name).Debug("imageSet already exists, with no images linked, imageSet will be reused")
	return &imageSet, nil
}

// CreateImage creates an Image for an Account on Image Builder and on our database
func (s *ImageService) CreateImage(image *models.Image, account string, orgID string, requestID string) error {

	if account == "" {
		return new(AccountNotSet)
	}
	if orgID == "" {
		return new(OrgIDNotSet)
	}
	if image.Name == "" {
		return new(ImageNameUndefined)
	}
	imageNameExists, err := s.CheckImageName(image.Name, account, orgID)
	if err != nil {
		return err
	}
	if imageNameExists {
		return new(ImageNameAlreadyExists)
	}
	if image.Version == 0 {
		image.Version = 1
	}
	packages := image.Packages
	// we now need to loop this request for each package
	for _, p := range packages {
		er := s.ValidateImagePackage(p.Name, image)
		if er != nil {
			return er
		}
	}
	if err := ValidateAllImageReposAreFromAccountOrOrgID(account, orgID, image.ThirdPartyRepositories); err != nil {

		return err
	}
	//Send Image creation to notification
	notify, errNotify := s.SendImageNotification(image)
	if errNotify != nil {
		s.log.WithField("message", errNotify.Error()).Error("Error sending notification")
		s.log.WithField("message", notify).Error("Notify Error")
	}

	imageSet, err := s.getImageSetForNewImage(account, orgID, image)
	if err != nil {
		// all logs are handled in getImageSetForNewImage
		return err
	}

	// create an image under the new imageSet
	image.Account = account
	image.OrgID = orgID
	image.RequestID = requestID
	image.ImageSetID = &imageSet.ID
	// make the initial call to Image Builder
	image, err = s.ImageBuilder.ComposeCommit(image)
	if err != nil {
		return err
	}
	image.Commit.Account = account
	image.Commit.OrgID = orgID
	// FIXME: Status below is already set in the call to ComposeCommit()
	image.Commit.Status = models.ImageStatusBuilding
	image.Status = models.ImageStatusBuilding
	// TODO: Remove code when frontend is not using ImageType on the table
	if image.HasOutputType(models.ImageTypeInstaller) {
		image.ImageType = models.ImageTypeInstaller
	} else {
		image.ImageType = models.ImageTypeCommit
	}
	// TODO: End of remove block
	if image.HasOutputType(models.ImageTypeInstaller) {
		image.Installer.Status = models.ImageStatusCreated
		image.Installer.Account = account
		image.Installer.OrgID = orgID
		tx := db.DB.Create(&image.Installer)
		if tx.Error != nil {
			return tx.Error
		}
	}

	tx := db.DB.Create(&image.Commit)
	if tx.Error != nil {
		return tx.Error
	}
	tx = db.DB.Create(&image)
	if tx.Error != nil {
		return tx.Error
	}

	go s.postProcessImage(image.ID)

	return nil
}

// ValidateImagePackage validate package name on Image Builder
func (s *ImageService) ValidateImagePackage(packageName string, image *models.Image) error {
	arch := image.Commit.Arch
	dist := image.Distribution
	if arch == "" || dist == "" {
		return errors.NewBadRequest("value is not one of the allowed values")
	}
	res, err := s.ImageBuilder.SearchPackage(packageName, arch, dist)
	if err != nil {
		return err
	}
	if res.Meta.Count == 0 {
		return new(PackageNameDoesNotExist)
	}
	for _, pkg := range res.Data {
		if pkg.Name == packageName {
			return nil
		}
	}
	return new(PackageNameDoesNotExist)
}

// UpdateImage updates an image, adding a new version of this image to an imageset
func (s *ImageService) UpdateImage(image *models.Image, previousImage *models.Image) error {
	s.log.Info("Updating image...")
	if previousImage == nil {
		return new(ImageNotFoundError)
	}
	err := s.CheckIfIsLatestVersion(previousImage)
	if err != nil {
		return errors.NewBadRequest("only the latest updated image can be modified")
	}
	packages := image.Packages
	for _, p := range packages {
		er := s.ValidateImagePackage(p.Name, image)
		if er != nil {
			return er
		}
	}
	if err := ValidateAllImageReposAreFromAccountOrOrgID(previousImage.Account, previousImage.OrgID, image.ThirdPartyRepositories); err != nil {
		return err
	}

	// important: update the image imageSet for any previous image build status,
	// otherwise image will be orphaned from its imageSet if previous build failed
	image.ImageSetID = previousImage.ImageSetID
	image.Account = previousImage.Account
	image.OrgID = previousImage.OrgID

	var currentImageSet models.ImageSet
	result := db.DB.Where("Id = ?", previousImage.ImageSetID).First(&currentImageSet)
	if result.Error != nil {
		s.log.WithField("error", result.Error.Error()).Error("Error retrieving the image set from parent image")
		return result.Error
	}
	currentImageSet.Version = previousImage.Version + 1
	if err := db.DB.Save(currentImageSet).Error; err != nil {
		return err
	}

	if previousImage.Status == models.ImageStatusSuccess {
		// Always get the repo URL from the previous Image's commit
		repo, err := s.RepoService.GetRepoByID(previousImage.Commit.RepoID)
		if err != nil {
			s.log.WithField("error", err.Error()).Error("Commit repo wasn't found on the database")
			err := errors.NewBadRequest(fmt.Sprintf("Commit repo wasn't found in the database: #%v", image.Commit.ID))
			return err
		}

		image.Commit.OSTreeParentCommit = repo.URL
		var refs string
		if image.Distribution == "" {
			refs = config.DistributionsRefs[config.DefaultDistribution]
		} else {
			refs = config.DistributionsRefs[image.Distribution]
		}

		if image.Commit.OSTreeRef == "" {
			image.Commit.OSTreeRef = refs
		}
	} else {
		// Previous image was not built successfully
		s.log.WithField("previousImageID", previousImage.ID).Info("Creating an update based on a image with a status that is not success")
	}
	image, err = s.ImageBuilder.ComposeCommit(image)
	if err != nil {
		return err
	}
	image.Commit.Account = previousImage.Account
	image.Commit.OrgID = previousImage.OrgID
	image.Commit.Status = models.ImageStatusBuilding
	image.Status = models.ImageStatusBuilding
	// TODO: Remove code when frontend is not using ImageType on the table
	if image.HasOutputType(models.ImageTypeInstaller) {
		image.ImageType = models.ImageTypeInstaller
	} else {
		image.ImageType = models.ImageTypeCommit
	}
	// TODO: End of remove block
	if image.HasOutputType(models.ImageTypeInstaller) {
		image.Installer.Status = models.ImageStatusCreated
		image.Installer.Account = image.Account
		image.Installer.OrgID = image.OrgID
		tx := db.DB.Create(&image.Installer)
		if tx.Error != nil {
			s.log.WithField("error", tx.Error.Error()).Error("Error creating installer")
			return tx.Error
		}
	}
	tx := db.DB.Create(&image.Commit)
	if tx.Error != nil {
		s.log.WithField("error", tx.Error.Error()).Error("Error creating commit")
		return tx.Error
	}
	tx = db.DB.Create(&image)
	if tx.Error != nil {
		s.log.WithField("error", tx.Error.Error()).Error("Error creating image")
		return tx.Error
	}

	s.log = s.log.WithFields(log.Fields{"updatedImageID": image.ID, "updatedCommitID": image.Commit.ID})

	s.log.Info("Image Updated successfully - starting bulding process")

	go s.postProcessImage(image.ID)

	return nil
}

func (s *ImageService) postProcessInstaller(image *models.Image) error {
	s.log.Debug("Post processing the installer for the image")
	for {
		i, err := s.UpdateImageStatus(image)
		if err != nil {
			s.log.WithField("error", err.Error()).Error("Update image status error")
			return err
		}

		// the Image Builder status has changed from BUILDING
		if i.Installer.Status != models.ImageStatusBuilding {

			// if clowder is enabled, send an event on Image Build completion
			// TODO: break this out into its own function
			if clowder.IsClowderEnabled() {
				// get the list of brokers from the config
				brokers := make([]string, len(clowder.LoadedConfig.Kafka.Brokers))
				for i, b := range clowder.LoadedConfig.Kafka.Brokers {
					brokers[i] = fmt.Sprintf("%s:%d", b.Hostname, *b.Port)
				}

				topic := "platform.edge.fleetmgmt.image-build"

				// Create Producer instance
				p, err := kafka.NewProducer(&kafka.ConfigMap{
					"bootstrap.servers": brokers[0]})
				if err != nil {
					s.log.WithField("error", err).Error("Failed to create producer")
					os.Exit(1)
				}

				// assemble the message to be sent
				// TODO: formalize message formats
				recordKey := "postProcessInstaller"
				recordValue, _ := json.Marshal(&image)
				s.log.WithField("message", recordValue).Debug("Preparing record for producer")
				perr := p.Produce(&kafka.Message{
					TopicPartition: kafka.TopicPartition{Topic: &topic, Partition: kafka.PartitionAny},
					Key:            []byte(recordKey),
					Value:          []byte(recordValue),
				}, nil)
				if perr != nil {
					s.log.Error("Error sending message")
				}

				// Wait for all messages to be delivered
				p.Flush(15 * 1000)
				p.Close()

				s.log.WithField("topic", topic).Debug("postProcessInstaller message was produced to topic")
			}

			break
		}
		time.Sleep(1 * time.Minute)
	}

	if image.Installer.Status == models.ImageStatusSuccess {
		// Post process the installer ISO
		//	User, kickstart, checksum, etc.
		err := s.AddUserInfo(image)
		if err != nil {
			s.log.WithField("error", err.Error()).Error("Kickstart file injection failed")
			return err
		}
	}
	// Regardless of the status, call this method to make sure the status will be updated
	// It updates the status across the image and not just the installer
	s.log.Debug("Setting final image status")
	s.SetFinalImageStatus(image)
	s.log.WithField("status", image.Status).Debug("Processing image installer is done")
	return nil
}

func (s *ImageService) postProcessCommit(image *models.Image) error {
	s.log.Debug("Processing image build commit")
	for {
		i, err := s.UpdateImageStatus(image)
		if err != nil {
			s.log.WithField("error", err.Error()).Error("Update image status error")
			return err
		}
		if i.Commit.Status != models.ImageStatusBuilding {

			// if clowder is enabled, send an event on Image Build completion
			// TODO: break this out into its own function
			if clowder.IsClowderEnabled() {
				// get the list of brokers from the config
				brokers := make([]string, len(clowder.LoadedConfig.Kafka.Brokers))
				for i, b := range clowder.LoadedConfig.Kafka.Brokers {
					brokers[i] = fmt.Sprintf("%s:%d", b.Hostname, *b.Port)
				}

				topic := "platform.edge.fleetmgmt.image-build"

				// Create Producer instance
				p, err := kafka.NewProducer(&kafka.ConfigMap{
					"bootstrap.servers": brokers[0]})
				if err != nil {
					s.log.WithField("error", err).Error("Failed to create producer")
					os.Exit(1)
				}

				// assemble the message to be sent
				// TODO: formalize message formats
				recordKey := "postProcessCommit"
				recordValue, _ := json.Marshal(&image)
				s.log.WithField("message", recordValue).Debug("Preparing record for producer")
				// send the message
				perr := p.Produce(&kafka.Message{
					TopicPartition: kafka.TopicPartition{Topic: &topic, Partition: kafka.PartitionAny},
					Key:            []byte(recordKey),
					Value:          []byte(recordValue),
				}, nil)
				if perr != nil {
					s.log.Error("Error sending message")
				}

				// Wait for all messages to be delivered
				p.Flush(15 * 1000)
				p.Close()

				s.log.WithField("topic", topic).Debug("postProcessCommit message was produced to topic")
			}

			break
		}
		time.Sleep(1 * time.Minute)
	}

	if image.Commit.Status == models.ImageStatusSuccess {
		i, err := s.ImageBuilder.GetMetadata(image)
		if err != nil {
			s.log.WithField("error", err.Error()).Error("Failed getting metadata from image builder")
			s.SetErrorStatusOnImage(err, i)
			return err
		}

		// Create the repo for the image
		_, err = s.CreateRepoForImage(image)
		if err != nil {
			s.log.WithField("error", err.Error()).Error("Failed creating repo for image")
			return err
		}
	}
	if !image.HasOutputType(models.ImageTypeInstaller) {
		image.Installer = nil
		s.log.Debug("Setting final image status - no installer to create")
		s.SetFinalImageStatus(image)
		s.log.Debug("Processing image is done - no installer to create")
	}
	s.log.Debug("Processing commit is done")
	return nil
}

// SetFinalImageStatus sets the final image status
func (s *ImageService) SetFinalImageStatus(i *models.Image) {
	// image status can be success if all output types are successful
	// if any status are not final (success/error) then sets to error
	// image status is error if any output status is error
	success := true
	for _, out := range i.OutputTypes {
		if out == models.ImageTypeCommit {
			if i.Commit == nil || i.Commit.Status != models.ImageStatusSuccess {
				success = false
			}
			if i.Commit.Status == models.ImageStatusBuilding {
				success = false
				i.Commit.Status = models.ImageStatusError
				db.DB.Save(i.Commit)
			}
		}
		if out == models.ImageTypeInstaller {
			if i.Installer == nil || i.Installer.Status != models.ImageStatusSuccess {
				success = false
			}
			if i.Installer.Status == models.ImageStatusBuilding {
				success = false
				i.Installer.Status = models.ImageStatusError
				db.DB.Save(i.Installer)
			}
		}
	}

	if success {
		i.Status = models.ImageStatusSuccess
	} else {
		i.Status = models.ImageStatusError
	}

	tx := db.DB.Save(i)
	if tx.Error != nil {
		s.log.WithField("error", tx.Error.Error()).Error("Couldn't set final image status")
	}
	s.log.WithField("status", i.Status).Debug("Setting final image status")

	if i.ImageSetID != nil && i.Status == models.ImageStatusSuccess {
		if err := s.SetDevicesUpdateAvailabilityFromImageSet(i.Account, i.OrgID, *i.ImageSetID); err != nil {
			s.log.WithField("error", err.Error()).Error("Error while setting devices update availability flag")
		}
	}
}

func (s *ImageService) postProcessImage(id uint) {
	// NOTE: Every log message in this method already has commit id and image id injected

	s.log.Debug("Processing image build")
	var i *models.Image

	// setup a context and signal for SIGTERM
	ctx := context.Background()
	intctx, intcancel := context.WithCancel(ctx)
	sigint := make(chan os.Signal, 1)
	signal.Notify(sigint, os.Interrupt, syscall.SIGTERM)

	// this will run at the end of postProcessImage to tidy up signal and context
	defer func() {
		s.log.WithField("imageID", id).Debug("Stopping the interrupt context and sigint signal")
		signal.Stop(sigint)
		intcancel()
	}()
	// This runs alongside and blocks on either a signal or normal completion from defer above
	// 	if an interrupt, set image to INTERRUPTED in database
	go func() {
		s.log.WithField("imageID", id).Debug("Running the select go routine to handle completion and interrupts")

		select {
		case <-sigint:
			// we caught an interrupt. Mark the image as interrupted.
			s.log.WithField("imageID", id).Debug("Select case SIGINT interrupt has been triggered")

			tx := db.DB.Debug().Model(&models.Image{}).Where("ID = ?", id).Update("Status", models.ImageStatusInterrupted)
			s.log.WithField("imageID", id).Debug("Image updated with interrupted status")
			if tx.Error != nil {
				s.log.WithField("error", tx.Error.Error()).Error("Error updating image")
			}

			// cancel the context
			intcancel()
			return
		case <-intctx.Done():
			// Things finished normally and reached the defer defined above.
			s.log.WithField("imageID", id).Info("Select case context intctx done has been triggered")
		}
	}()

	// business as usual from here to end of block
	db.DB.Debug().Joins("Commit").Joins("Installer").First(&i, id)

	// Request a commit from Image Builder for the image
	s.log.WithField("imageID", i.ID).Debug("Creating a commit for this image")
	err := s.postProcessCommit(i)
	if err != nil {
		s.SetErrorStatusOnImage(err, i)
		s.log.WithField("error", err.Error()).Error("Failed creating commit for image")
	}

	if i.Commit.Status == models.ImageStatusSuccess {
		s.log.Debug("Commit is successful")

		// Request an installer ISO from Image Builder for the image
		if i.HasOutputType(models.ImageTypeInstaller) {
			s.log.WithField("imageID", i.ID).Debug("Creating an installer for this image")
			i, c, err := s.CreateInstallerForImage(i)
			/* CreateInstallerForImage is also called directly from an endpoint.
			If called from the endpoint it will not block
				the caller returns the channel output to _
			Here, we catch the channel with c and use it in the next if--so it blocks.
			*/
			if c != nil {
				err = <-c
			}
			if err != nil {
				s.SetErrorStatusOnImage(err, i)
				s.log.WithField("error", err.Error()).Error("Failed creating installer for image")
			}
		}
	}
	s.log.WithField("status", i.Status).Debug("Processing image build is done")
}

// CreateRepoForImage creates the OSTree repo to host that image
func (s *ImageService) CreateRepoForImage(i *models.Image) (*models.Repo, error) {
	s.log.Info("Creating OSTree repo for image")
	repo := &models.Repo{
		Status: models.RepoStatusBuilding,
	}
	tx := db.DB.Create(repo)
	if tx.Error != nil {
		return nil, tx.Error
	}
	s.log = s.log.WithField("repoID", repo.ID)
	s.log.Debug("OSTree repo is created on the database")

	i.Commit.Repo = repo
	i.Commit.RepoID = &repo.ID

	tx = db.DB.Save(i.Commit)
	if tx.Error != nil {
		return nil, tx.Error
	}
	s.log.Debug("OSTree repo was saved to commit")

	repo, err := s.RepoBuilder.ImportRepo(repo)
	if err != nil {
		return nil, err
	}
	s.log.Info("OSTree repo is ready")

	return repo, nil
}

// SetErrorStatusOnImage is a helper function that sets the error status on images
func (s *ImageService) SetErrorStatusOnImage(err error, image *models.Image) {
	if image.Status != models.ImageStatusError {
		image.Status = models.ImageStatusError
		s.setImageStatus(image, models.ImageStatusError)

		if image.Commit != nil {
			image.Commit.Status = models.ImageStatusError
			s.setCommitStatus(image, models.ImageStatusError)
		}

		if image.Installer != nil {
			image.Installer.Status = models.ImageStatusError
			s.setInstallerStatus(image, models.ImageStatusError)
		}
		if err != nil {
			s.log.WithField("error", err.Error()).Error("Error setting image final status")
		}
	}
}

// AddUserInfo downloads the ISO
// injects the kickstart with username and ssh key
// and then re-uploads the ISO into our bucket
func (s *ImageService) AddUserInfo(image *models.Image) error {
	// Absolute path for manipulating ISO's
	destPath := "/var/tmp/"

	downloadURL := image.Installer.ImageBuildISOURL
	sshKey := image.Installer.SSHKey
	username := image.Installer.Username
	// Files that will be used to modify the ISO and will be cleaned
	imageName := destPath + image.Name
	kickstart := fmt.Sprintf("%sfinalKickstart-%s_%d.ks", destPath, image.Account, image.ID)
<<<<<<< HEAD
	// TODO: in the future, org_id will be used as seen below:
=======
	// in the future, org_id will be used as seen below:
>>>>>>> a447a260
	// kickstart := fmt.Sprintf("%sfinalKickstart-%s_%d.ks", destPath, image.OrgID, image.ID)

	err := s.downloadISO(imageName, downloadURL)
	if err != nil {
		return fmt.Errorf("error downloading ISO file :: %s", err.Error())
	}

	s.log.Debug("Adding SSH Key to kickstart file...")
	err = s.addSSHKeyToKickstart(sshKey, username, kickstart)
	if err != nil {
		return fmt.Errorf("error adding ssh key to kickstart file :: %s", err.Error())
	}

	s.log.Debug("Injecting the kickstart into image...")
	err = s.exeInjectionScript(kickstart, imageName, image.ID)
	if err != nil {
		return fmt.Errorf("error execuiting fleetkick script :: %s", err.Error())
	}

	s.log.Debug("Calculating the checksum for the ISO image...")
	err = s.calculateChecksum(imageName, image)
	if err != nil {
		return fmt.Errorf("error calculating checksum for ISO :: %s", err.Error())
	}

	err = s.uploadISO(image, imageName)
	if err != nil {
		return fmt.Errorf("error uploading ISO :: %s", err.Error())
	}

	s.log.Debug("Cleaning up temporary files...")
	err = s.cleanFiles(kickstart, imageName, image.ID)
	if err != nil {
		return fmt.Errorf("error cleaning files :: %s", err.Error())
	}

	s.log.Debug("Post installer ISO processing complete")
	return nil
}

// UnameSSH is the template struct for username and ssh key
type UnameSSH struct {
	Sshkey   string
	Username string
}

// Adds user provided ssh key to the kickstart file.
func (s *ImageService) addSSHKeyToKickstart(sshKey string, username string, kickstart string) error {
	cfg := config.Get()

	td := UnameSSH{sshKey, username}

	s.log.WithField("templatesPath", cfg.TemplatesPath).Debug("Opening file")
	t, err := template.ParseFiles(cfg.TemplatesPath + "templateKickstart.ks")
	if err != nil {
		return err
	}

	s.log.WithField("kickstart", kickstart).Debug("Creating file")
	file, err := os.Create(kickstart)
	if err != nil {
		return err
	}

	s.log.WithFields(log.Fields{
		"username": username,
		"sshKey":   sshKey,
	}).Debug("Injecting username and key into template")
	err = t.Execute(file, td)
	if err != nil {
		s.log.WithField("error", err.Error()).Error("Failed adding username and sshkey on image")
		return err
	}
	if err := file.Close(); err != nil {
		s.log.WithField("error", err.Error()).Error("Failed closing file")
		return err
	}

	return nil
}

// Download created ISO into the file system.
func (s *ImageService) downloadISO(isoName string, url string) error {

	s.log.WithField("isoName", isoName).Debug("Creating ISO file")
	iso, err := os.Create(isoName)
	if err != nil {
		return err
	}
	defer func() {
		if err := iso.Close(); err != nil {
			s.log.WithField("error", err.Error()).Error("Error closing file")
		}
	}()

	s.log.WithField("url", url).Debug("Downloading ISO...")
	res, err := http.Get(url) // #nosec G107
	if err != nil {
		return err
	}
	defer res.Body.Close()

	_, err = io.Copy(iso, res.Body)
	if err != nil {
		s.log.WithField("error", err.Error()).Error("Failed downloading ISO")
		return err
	}

	return nil
}

// Upload finished ISO to S3
func (s *ImageService) uploadISO(image *models.Image, imageName string) error {

	uploadPath := fmt.Sprintf("%s/isos/%s.iso", image.Account, image.Name)
	s.log.WithField("path", uploadPath).Debug("Uploading ISO...")
	filesService := NewFilesService(s.log)
	url, err := filesService.GetUploader().UploadFile(imageName, uploadPath)

	if err != nil {
		return fmt.Errorf("error uploading the ISO :: %s :: %s", uploadPath, err.Error())
	}

	image.Installer.ImageBuildISOURL = url
	tx := db.DB.Save(&image.Installer)
	if tx.Error != nil {
		return tx.Error
	}
	return nil
}

// Remove edited kickstart after use.
func (s *ImageService) cleanFiles(kickstart string, isoName string, imageID uint) error {
	err := os.Remove(kickstart)
	if err != nil {
		s.log.WithField("error", err.Error()).Error("Error removing kickstart file")
		return err
	}
	s.log.WithField("kickstart", kickstart).Debug("Kickstart file removed")

	err = os.Remove(isoName)
	if err != nil {
		s.log.WithField("error", err.Error()).Error("Error removing tmp iso")
		return err
	}
	s.log.WithField("isoName", isoName).Debug("ISO file removed")

	workDir := fmt.Sprintf("/var/tmp/workdir%d", imageID)
	err = os.RemoveAll(workDir)
	if err != nil {
		s.log.WithField("error", err.Error()).Error("Error removing work dir path")
		return err
	}
	s.log.WithField("workDir", workDir).Debug("Work dir path removed")

	return nil
}

// UpdateImageStatus updates the status of an commit and/or installer based on Image Builder's status
func (s *ImageService) UpdateImageStatus(image *models.Image) (*models.Image, error) {
	if image.Commit.Status == models.ImageStatusBuilding {
		image, err := s.ImageBuilder.GetCommitStatus(image)
		if err != nil {
			return image, err
		}
		if image.Commit.Status != models.ImageStatusBuilding {
			tx := db.DB.Save(&image.Commit)
			if tx.Error != nil {
				return image, tx.Error
			}
		}
	}
	if image.Installer != nil && image.Installer.Status == models.ImageStatusBuilding {
		image, err := s.ImageBuilder.GetInstallerStatus(image)
		if err != nil {
			return image, err
		}
		if image.Installer.Status != models.ImageStatusBuilding {
			tx := db.DB.Save(&image.Installer)
			if tx.Error != nil {
				return image, tx.Error
			}
		}
	}
	if image.Status != models.ImageStatusBuilding {
		tx := db.DB.Save(&image)
		if tx.Error != nil {
			return image, tx.Error
		}
	}
	return image, nil
}

// CheckImageName returns false if the image doesnt exist and true if the image exists
func (s *ImageService) CheckImageName(name, account string, orgID string) (bool, error) {
	s.log.WithField("name", name).Debug("Checking image name")
	var imageFindByName *models.Image
	result := db.DB.Where("name = ? AND (account = ? OR org_id = ?)", name, account, orgID).First(&imageFindByName)
	if result.Error != nil {
		if result.Error == gorm.ErrRecordNotFound {
			return false, nil
		}
		return false, result.Error
	}
	return imageFindByName != nil, nil
}

// Inject the custom kickstart into the iso via script.
func (s *ImageService) exeInjectionScript(kickstart string, image string, imageID uint) error {
	fleetBashScript := "/usr/local/bin/fleetkick.sh"
	workDir := fmt.Sprintf("/var/tmp/workdir%d", imageID)
	err := os.Mkdir(workDir, 0750)
	if err != nil {
		s.log.WithField("error", err.Error()).Error("Error giving permissions to execute fleetkick")
		return err
	}

	cmd := &exec.Cmd{
		Path: fleetBashScript,
		Args: []string{
			fleetBashScript, kickstart, image, image, workDir,
		},
	}
	output, err := cmd.Output()
	if err != nil {
		s.log.WithField("error", err.Error()).Error("Error executing fleetkick")
		return err
	}
	s.log.WithField("output", output).Info("Fleetkick Output")
	return nil
}

// Calculate the checksum of the final ISO.
func (s *ImageService) calculateChecksum(isoPath string, image *models.Image) error {
	s.log.WithField("isoPath", isoPath).Info("Calculating sha256 checksum for ISO")

	fh, err := os.Open(filepath.Clean(isoPath))
	if err != nil {
		s.log.WithField("error", err.Error()).Error("Error opening ISO file")
		return err
	}
	defer func() {
		if err := fh.Close(); err != nil {
			s.log.WithField("error", err.Error()).Error("Error closing file")
		}
	}()

	sumCalculator := sha256.New()
	_, err = io.Copy(sumCalculator, fh)
	if err != nil {
		s.log.WithField("error", err.Error()).Error("Error calculating sha256 checksum for ISO")
		return err
	}

	image.Installer.Checksum = hex.EncodeToString(sumCalculator.Sum(nil))
	s.log.WithField("checksum", image.Installer.Checksum).Info("Checksum calculated")
	tx := db.DB.Save(&image.Installer)
	if tx.Error != nil {
		s.log.WithField("error", err.Error()).Error("Error saving installer")
		return tx.Error
	}

	return nil
}

//ImageDetail return the structure to inform package info to images
type ImageDetail struct {
	Image              *models.Image `json:"image"`
	AdditionalPackages int           `json:"additional_packages"`
	Packages           int           `json:"packages"`
	UpdateAdded        int           `json:"update_added"`
	UpdateRemoved      int           `json:"update_removed"`
	UpdateUpdated      int           `json:"update_updated"`
}

// AddPackageInfo return info related to packages on image
func (s *ImageService) AddPackageInfo(image *models.Image) (ImageDetail, error) {
	var imgDetail ImageDetail
	imgDetail.Image = image
	imgDetail.Packages = len(image.Commit.InstalledPackages)
	imgDetail.AdditionalPackages = len(image.Packages)

	upd, err := s.GetUpdateInfo(*image)
	if err != nil {
		s.log.WithField("error", err.Error()).Error("Error getting update info")
		return imgDetail, err
	}
	if upd != nil {
		imgDetail.UpdateAdded = len(upd[len(upd)-1].PackageDiff.Removed)
		imgDetail.UpdateRemoved = len(upd[len(upd)-1].PackageDiff.Added)
		imgDetail.UpdateUpdated = len(upd[len(upd)-1].PackageDiff.Upgraded)
	} else {
		imgDetail.UpdateAdded = 0
		imgDetail.UpdateRemoved = 0
		imgDetail.UpdateUpdated = 0
	}
	return imgDetail, nil
}

func (s *ImageService) addImageExtraData(image *models.Image) (*models.Image, error) {
	if image.InstallerID != nil {
		result := db.DB.First(&image.Installer, image.InstallerID)
		if result.Error != nil {
			s.log.WithField("error", result.Error).Error("Error retrieving installer for image")
			return nil, result.Error
		}
	}
	err := db.DB.Model(image).Association("Packages").Find(&image.Packages)
	if err != nil {
		s.log.WithField("error", err).Error("Error packages from image")
		return nil, err
	}
	return image, nil
}

// GetImageByID retrieves an image by its identifier
func (s *ImageService) GetImageByID(imageID string) (*models.Image, error) {
	var image models.Image
	account, orgID, err := common.GetAccountOrOrgIDFromContext(s.ctx)
	if err != nil {
		s.log.WithField("error", err).Error("Error retrieving org_id or account")
		return nil, new(OrgIDNotSet)
	}
	orgID, err := common.GetOrgIDFromContext(s.ctx)
	if err != nil {
		s.log.WithField("error", err).Error("Error retrieving org_id")
		return nil, new(OrgIDNotSet)
	}
	id, err := strconv.Atoi(imageID)
	if err != nil {
		s.log.WithField("error", err).Debug("Request related error - ID is not integer")
		return nil, new(IDMustBeInteger)
	}
	result := db.DB.Debug().Preload("Commit.Repo").Preload("Commit.InstalledPackages").Preload("CustomPackages").Preload("ThirdPartyRepositories").Where("(images.account = ? OR images.org_id = ?)", account, orgID).Joins("Commit").First(&image, id)
	if result.Error != nil {
		s.log.WithField("error", result.Error.Error()).Debug("Request related error - image is not found")
		return nil, new(ImageNotFoundError)
	}
	return s.addImageExtraData(&image)
}

// GetImageByOSTreeCommitHash retrieves an image by its ostree commit hash
func (s *ImageService) GetImageByOSTreeCommitHash(commitHash string) (*models.Image, error) {
	s.log.WithField("ostreeHash", commitHash).Info("Getting image by OSTreeHash")
	var image models.Image
	account, orgID, err := common.GetAccountOrOrgIDFromContext(s.ctx)
	if err != nil {
		s.log.Error("Error retreving account or org_id")
		return nil, new(AccountNotSet)
	}
<<<<<<< HEAD
=======
	orgID, err := common.GetOrgIDFromContext(s.ctx)
	if err != nil {
		s.log.WithField("error", err).Error("Error retrieving org_id")
		return nil, new(OrgIDNotSet)
	}
>>>>>>> a447a260
	result := db.DB.Where("(images.account = ? OR images.org_id)", account, orgID).Joins("JOIN commits ON commits.id = images.commit_id AND commits.os_tree_commit = ?", commitHash).Joins("Installer").Preload("Packages").Preload("Commit.InstalledPackages").Preload("Commit.Repo").First(&image)
	if result.Error != nil {
		s.log.WithField("error", result.Error).Error("Error retrieving image by OSTreeHash")
		return nil, new(ImageNotFoundError)
	}
	s.log = s.log.WithField("imageID", image.ID)
	s.log.Info("Image successfully retrieved by its OSTreeHash")
	return &image, nil
}

// RetryCreateImage retries the whole post process of the image creation
func (s *ImageService) RetryCreateImage(image *models.Image) error {
	s.log = s.log.WithFields(log.Fields{"imageID": image.ID, "commitID": image.Commit.ID})
	// recompose commit
	image, err := s.ImageBuilder.ComposeCommit(image)
	if err != nil {
		s.log.WithField("error", err.Error()).Error("Failed recomposing commit")
		return err
	}
	err = s.SetBuildingStatusOnImageToRetryBuild(image)
	if err != nil {
		s.log.WithField("error", err.Error()).Error("Failed setting image status")
		return nil
	}
	go s.postProcessImage(image.ID)
	return nil
}

func (s *ImageService) setImageStatus(image *models.Image, status string) error {
	image.Status = status
	tx := db.DB.Debug().Save(image)
	if tx.Error != nil {
		s.log.WithFields(log.Fields{"imageID": image.ID, "status": status, "error": tx.Error.Error()}).Error("Failed to update image status")
		return tx.Error
	}
	s.log.WithFields(log.Fields{"imageID": image.ID, "status": status}).Info("Updated image status")

	return nil
}

func (s *ImageService) setCommitStatus(image *models.Image, status string) error {
	image.Commit.Status = status
	tx := db.DB.Debug().Save(image.Commit)
	if tx.Error != nil {
		s.log.WithFields(log.Fields{"imageID": image.ID, "commitID": image.Commit.ID, "status": status, "error": tx.Error.Error()}).Error("Failed to update commit status")
		return tx.Error
	}
	s.log.WithFields(log.Fields{"imageID": image.ID, "commitID": image.Commit.ID, "status": status}).Info("Updated commit status")

	return nil
}

func (s *ImageService) setInstallerStatus(image *models.Image, status string) error {
	image.Installer.Status = status
	tx := db.DB.Debug().Save(image.Installer)
	if tx.Error != nil {
		s.log.WithFields(log.Fields{"imageID": image.ID, "installerID": image.Installer.ID, "status": status, "error": tx.Error.Error()}).Error("Failed to update installer status")
		return tx.Error
	}
	s.log.WithFields(log.Fields{"imageID": image.ID, "installerID": image.Installer.ID, "status": status}).Info("Updated installer status")

	return nil
}

// ResumeCreateImage retries the whole post process of the image creation
func (s *ImageService) ResumeCreateImage(image *models.Image) error {
	// add additional information to all log entries in this pipeline
	s.log = s.log.WithField("originalRequestId", image.RequestID)
	s.log = s.log.WithField("imageID", image.ID)

	// changing status from INTERRUPTED to BUILDING here so image is updated in return to API call
	err := s.setImageStatus(image, models.ImageStatusBuilding)
	if err != nil {
		return err
	}

	// go routine so we can return to the API caller ASAP
	go s.resumeProcessImage(image)

	return nil
}

func (s *ImageService) resumeProcessImage(image *models.Image) {
	// NOTE: Every log message in this method already has commit id and image id injected
	s.log.Debug("Processing image build from where it was interrupted")

	id := image.ID

	// setup a context and signal for SIGTERM
	ctx := context.Background()
	intctx, intcancel := context.WithCancel(ctx)
	sigint := make(chan os.Signal, 1)
	signal.Notify(sigint, os.Interrupt, syscall.SIGTERM)

	// this will run at the end of postProcessImage to tidy up signal and context
	defer func() {
		s.log.WithField("imageID", id).Debug("Stopping the interrupt context and sigint signal")
		signal.Stop(sigint)
		intcancel()
	}()
	// This runs alongside and blocks on either a signal or normal completion from defer above
	// 	if an interrupt, set image to INTERRUPTED in database
	go func() {
		s.log.WithField("imageID", id).Debug("Running the select go routine to handle completion and interrupts")

		select {
		case <-sigint:
			// we caught an interrupt. Mark the image as interrupted.
			s.log.WithField("imageID", id).Debug("Select case SIGINT interrupt has been triggered")

			tx := db.DB.Debug().Model(&models.Image{}).Where("ID = ?", id).Update("Status", models.ImageStatusInterrupted)
			s.log.WithField("imageID", id).Debug("Image updated with interrupted status")
			if tx.Error != nil {
				s.log.WithField("error", tx.Error.Error()).Error("Error updating image")
			}

			// cancel the context
			intcancel()
			return
		case <-intctx.Done():
			// Things finished normally and reached the defer defined above.
			s.log.WithField("imageID", id).Info("Select case context intctx done has been triggered")
		}
	}()

	/* business as usual from here to end of block */

	// skip the commit if status is already set to success
	if image.Commit.Status != models.ImageStatusSuccess {
		// Request a commit from Image Builder for the image
		s.log.Debug("Creating a commit for this image")
		err := s.postProcessCommit(image)
		if err != nil {
			s.SetErrorStatusOnImage(err, image)
			s.log.WithField("error", err.Error()).Error("Failed creating commit for image")
		}
	}

	// REFACTOR: break postProcessImage, postProcessCommit, and postProcessInstaller into functional units

	// if we get this far, request an installer
	if image.Commit.Status == models.ImageStatusSuccess {
		/*image, err := s.ImageBuilder.GetMetadata(image)
		if err != nil {
			s.log.WithField("error", err.Error()).Error("Failed getting metadata from image builder")
			s.SetErrorStatusOnImage(err, image)
			return
		} */

		// Create the repo for the image
		if image.Commit.Repo.Status != models.RepoStatusSuccess {
			_, err := s.CreateRepoForImage(image)
			if err != nil {
				s.log.WithField("error", err.Error()).Error("Failed creating repo for image")
				return
			}
		}

		if !image.HasOutputType(models.ImageTypeInstaller) {
			image.Installer = nil
			s.log.Debug("Setting final image status - no installer to create")
			s.SetFinalImageStatus(image)
			s.log.Debug("Processing image is done - no installer to create")

			return
		}
		// FIXME: revisit this logging
		s.log.Debug("Processing commit is done")
		s.log.Debug("Commit is successful")

		// Request an installer ISO from Image Builder for the image
		// skip if already set to success
		if image.HasOutputType(models.ImageTypeInstaller) && image.Installer.Status != models.ImageStatusSuccess {
			s.log.WithField("imageID", image.ID).Debug("Creating an installer for this image")
			image2, c, err := s.CreateInstallerForImage(image)
			/* CreateInstallerForImage is also called directly from an endpoint.
			If called from the endpoint it will not block
				the caller returns the channel output to _
			Here, we catch the channel with c and use it in the next if--so it blocks.
			*/
			if c != nil {
				err = <-c
			}
			if err != nil {
				s.SetErrorStatusOnImage(err, image2)
				s.log.WithField("error", err.Error()).Error("Failed creating installer for image")
			}
		}
	}
	s.log.WithField("status", image.Status).Debug("Processing resumed image build is done")
}

// SetBuildingStatusOnImageToRetryBuild set building status on image so we can try the build
func (s *ImageService) SetBuildingStatusOnImageToRetryBuild(image *models.Image) error {
	s.log.Debug("Setting image status")
	image.Status = models.ImageStatusBuilding
	if image.Commit != nil {
		s.log.Debug("Setting commit status")
		image.Commit.Status = models.ImageStatusBuilding
		// Repo will be recreated from scratch, its safer and simpler as this stage
		if image.Commit.Repo != nil {
			s.log.Debug("Reset repo")
			image.Commit.Repo = nil
		}
		err := s.setCommitStatus(image, models.ImageStatusBuilding)
		if err != nil {
			return err
		}
	}

	if image.Installer != nil {
		s.log.Debug("Setting installer status")
		image.Installer.Status = models.ImageStatusCreated
		err := s.setInstallerStatus(image, models.ImageStatusCreated)
		if err != nil {
			return err
		}
	}

	err := s.setImageStatus(image, models.ImageStatusBuilding)
	if err != nil {
		return err
	}

	return nil
}

// CheckIfIsLatestVersion make sure that there is no same image version present
func (s *ImageService) CheckIfIsLatestVersion(previousImage *models.Image) error {
	/*
		previousImage is the latest version image,
		if when searching the latest version image in the context of the same account and imageSet,
		we found an image that is equal to previousImage
	*/

	if previousImage.ID == 0 {
		return new(ImageUnDefined)
	}

	if previousImage.Account == "" && previousImage.OrgID == "" {
<<<<<<< HEAD
		return new(AccountOrOrgIDNotSet)
=======
		return new(AccountNotSet)
>>>>>>> a447a260
	}
	if previousImage.ImageSetID == nil {
		return new(ImageSetUnDefined)
	}

	var latestImageVersion models.Image
	if previousImage.OrgID != "" {
		if result := db.DB.Where(models.Image{OrgID: previousImage.OrgID, ImageSetID: previousImage.ImageSetID}).
			Order("version DESC").First(&latestImageVersion); result.Error != nil {
			return result.Error
		}
	} else { //we can only get here if we have account and not an orgID
		if result := db.DB.Where(models.Image{Account: previousImage.Account, ImageSetID: previousImage.ImageSetID}).
			Order("version DESC").First(&latestImageVersion); result.Error != nil {
			return result.Error
		}
	}

	if latestImageVersion.ID != previousImage.ID {
		return new(ImageVersionAlreadyExists)
	}

	return nil
}

//GetUpdateInfo return package info when has an update to the image
func (s *ImageService) GetUpdateInfo(image models.Image) ([]models.ImageUpdateAvailable, error) {
	var images []models.Image
	var imageDiff []models.ImageUpdateAvailable
	updates := db.DB.Where("Image_set_id = ? and Images.Status = ? and Images.Id < ?",
		image.ImageSetID, models.ImageStatusSuccess, image.ID).Joins("Commit").
		Order("Images.updated_at desc").Find(&images)

	if updates.Error != nil {
		s.log.WithField("error", updates.Error.Error()).Error("Error retrieving update")
		return nil, new(UpdateNotFoundError)
	}
	if updates.RowsAffected == 0 {
		s.log.Info("No rows affected")
		return nil, nil
	}
	for _, upd := range images {
		upd := upd // this will prevent implicit memory aliasing in the loop
		db.DB.First(&upd.Commit, upd.CommitID)
		if err := db.DB.Model(&upd.Commit).Association("InstalledPackages").Find(&upd.Commit.InstalledPackages); err != nil {
			s.log.WithField("error", err.Error()).Error("Error retrieving installed packages")
			return nil, err
		}
		if err := db.DB.Model(&upd).Association("Packages").Find(&upd.Packages); err != nil {
			s.log.WithField("error", err.Error()).Error("Error retrieving updated packages")
			return nil, err
		}

		if err := db.DB.Model(&upd).Association("CustomPackages").Find(&upd.CustomPackages); err != nil {
			s.log.WithField("error", err.Error()).Error("Error retrieving updated CustomPackages")
			return nil, err
		}
		var delta models.ImageUpdateAvailable
		diff := GetDiffOnUpdate(image, upd)
		upd.Commit.InstalledPackages = nil // otherwise the frontend will get the whole list of installed packages
		delta.Image = upd
		delta.PackageDiff = diff
		imageDiff = append(imageDiff, delta)
	}
	return imageDiff, nil
}

//GetMetadata return package info when has an update to the image
func (s *ImageService) GetMetadata(image *models.Image) (*models.Image, error) {
	s.log.Debug("Retrieving metadata")
	image, err := s.ImageBuilder.GetMetadata(image)
	if err != nil {
		s.log.WithField("error", err.Error()).Error("Error retrieving metadata")
		return nil, err
	}
	s.log.Debug("Metadata retrieved successfully")
	return image, nil
}

// CreateInstallerForImage creates a installer given an existing image
func (s *ImageService) CreateInstallerForImage(image *models.Image) (*models.Image, chan error, error) {
	s.log.Debug("Creating installer for image")
	c := make(chan error)

	image.ImageType = models.ImageTypeInstaller
	image.Installer.Status = models.ImageStatusBuilding
	tx := db.DB.Save(&image)
	if tx.Error != nil {
		s.log.WithField("error", tx.Error.Error()).Error("Error saving image")
		return nil, c, tx.Error
	}
	tx = db.DB.Save(&image.Installer)
	if tx.Error != nil {
		s.log.WithField("error", tx.Error.Error()).Error("Error saving installer")
		return nil, c, tx.Error
	}
	image, err := s.ImageBuilder.ComposeInstaller(image)
	if err != nil {
		return nil, c, err
	}
	go func(chan error) {
		err := s.postProcessInstaller(image)
		c <- err
	}(c)
	return image, c, nil
}

// GetRollbackImage returns the previous image from the image set in case of a rollback
func (s *ImageService) GetRollbackImage(image *models.Image) (*models.Image, error) {
	s.log.Info("Getting rollback image")
	var rollback models.Image
	account, err := common.GetAccountFromContext(s.ctx)
	if err != nil {
		s.log.Error("Error retreving account")
		return nil, new(AccountNotSet)
	}
	orgID, err := common.GetOrgIDFromContext(s.ctx)
	if err != nil {
		s.log.Error("Error retreving org_id")
		return nil, new(OrgIDNotSet)
	}
	if orgID != "" {
		result := db.DB.Joins("Commit").Joins("Installer").Preload("Packages").Preload("CustomPackages").Preload("ThirdPartyRepositories").Preload("Commit.InstalledPackages").Preload("Commit.Repo").Where(&models.Image{ImageSetID: image.ImageSetID, OrgID: orgID, Status: models.ImageStatusSuccess}).Last(&rollback, "images.id < ?", image.ID)
		if result.Error != nil {
			s.log.WithField("error", result.Error).Error("Error retrieving rollback image")
			return nil, new(ImageNotFoundError)
		}
	} else if account != "" {
		result := db.DB.Joins("Commit").Joins("Installer").Preload("Packages").Preload("CustomPackages").Preload("ThirdPartyRepositories").Preload("Commit.InstalledPackages").Preload("Commit.Repo").Where(&models.Image{ImageSetID: image.ImageSetID, Account: account, Status: models.ImageStatusSuccess}).Last(&rollback, "images.id < ?", image.ID)
		if result.Error != nil {
			s.log.WithField("error", result.Error).Error("Error retrieving rollback image")
			return nil, new(ImageNotFoundError)
		}
	}
	s.log = s.log.WithField("imageID", image.ID)
	s.log.Info("Rollback image successfully retrieved")
	return &rollback, nil
}

// SendImageNotification connects to platform.notifications.ingress on image topic
func (s *ImageService) SendImageNotification(i *models.Image) (ImageNotification, error) {
	s.log.WithField("message", i).Info("SendImageNotification::Starts")
	var notify ImageNotification
	notify.Version = NotificationConfigVersion
	notify.Bundle = NotificationConfigBundle
	notify.Application = NotificationConfigApplication
	notify.EventType = NotificationConfigEventTypeImage
	notify.Timestamp = time.Now().Format(time.RFC3339)

	if clowder.IsClowderEnabled() {
		var users []string
		var events []EventNotification
		var event EventNotification
		var recipients []RecipientNotification
		var recipient RecipientNotification
		brokers := make([]string, len(clowder.LoadedConfig.Kafka.Brokers))

		for i, b := range clowder.LoadedConfig.Kafka.Brokers {
			brokers[i] = fmt.Sprintf("%s:%d", b.Hostname, *b.Port)
			fmt.Println(brokers[i])
		}

		topic := NotificationTopic

		// Create Producer instance
		p, err := kafka.NewProducer(&kafka.ConfigMap{
			"bootstrap.servers": brokers[0]})
		if err != nil {
			s.log.WithField("message", err.Error()).Error("producer")
			os.Exit(1)
		}

		type metadata struct {
			metaMap map[string]string
		}
		emptyJSON := metadata{
			metaMap: make(map[string]string),
		}

		event.Metadata = emptyJSON.metaMap

		event.Payload = fmt.Sprintf("{  \"ImageId\" : \"%v\"}", i.ID)
		events = append(events, event)

		recipient.IgnoreUserPreferences = false
		recipient.OnlyAdmins = false
		users = append(users, NotificationConfigUser)
		recipient.Users = users
		recipients = append(recipients, recipient)

		notify.Account = i.Account
		notify.OrgID = i.OrgID
		notify.Context = fmt.Sprintf("{  \"ImageName\" : \"%v\"}", i.Name)
		notify.Events = events
		notify.Recipients = recipients

		// assemble the message to be sent
		recordKey := "ImageCreationStarts"
		recordValue, _ := json.Marshal(notify)

		s.log.WithField("message", recordValue).Info("Preparing record for producer")

		// send the message
		perr := p.Produce(&kafka.Message{
			TopicPartition: kafka.TopicPartition{Topic: &topic, Partition: kafka.PartitionAny},
			Key:            []byte(recordKey),
			Value:          []byte(recordValue),
		}, nil)

		if perr != nil {
			s.log.WithField("message", perr.Error()).Error("Error on produce")
			return notify, err
		}
		p.Close()
		s.log.WithField("message", topic).Info("SendNotification message was produced to topic")
		fmt.Printf("SendNotification message was produced to topic %s!\n", topic)
		return notify, nil
	}
	return notify, nil
}

// SetDevicesUpdateAvailabilityFromImageSet set whether updates available or not for all devices that use images of imageSet.
func (s *ImageService) SetDevicesUpdateAvailabilityFromImageSet(account string, orgID string, ImageSetID uint) error {
	logger := s.log.WithFields(log.Fields{"account": account, "org_id": orgID, "image_set": ImageSetID, "context": "SetDevicesUpdateAvailabilityFromImageSet"})

	// get the last image with success status
	var lastImage models.Image
	if result := db.DB.Where("(account = ? OR org_id = ?) AND image_set_id = ? AND status = ?",
		account, orgID, ImageSetID, models.ImageStatusSuccess).Order("created_at DESC").First(&lastImage); result.Error != nil {
		return result.Error
	}

	// update all devices with last image that has update_available=true to update_available=false
	if result := db.DB.Model(&models.Device{}).
		Where("(account = ? OR org_id = ?) AND update_available = ? AND image_id = ? ", account, orgID, true, lastImage.ID).
		UpdateColumn("update_available", false); result.Error != nil {
		logger.WithField("error", result.Error).Error("Error occurred while updating device update_available")
		return result.Error
	}

	// Create priorImagesSubQuery query for all successfully created images prior to lastImage
	priorImagesSubQuery := db.DB.Model(&models.Image{}).Select("id").Where("(account = ? OR org_id = ?) AND image_set_id = ? AND status = ? AND created_at < ?",
		account, orgID, ImageSetID, models.ImageStatusSuccess, lastImage.CreatedAt)

	// Update all devices with prior images that has update_available=false to update_available=true
	if result := db.DB.Model(&models.Device{}).
		Where("(account = ? OR org_id = ?) AND update_available = ? AND image_id IN (?) ", account, orgID, false, priorImagesSubQuery).
		UpdateColumn("update_available", true); result.Error != nil {
		logger.WithField("error", result.Error).Error("Error occurred when updating account/org_id devices update_available")
		return result.Error
	}

	return nil
}<|MERGE_RESOLUTION|>--- conflicted
+++ resolved
@@ -718,11 +718,7 @@
 	// Files that will be used to modify the ISO and will be cleaned
 	imageName := destPath + image.Name
 	kickstart := fmt.Sprintf("%sfinalKickstart-%s_%d.ks", destPath, image.Account, image.ID)
-<<<<<<< HEAD
 	// TODO: in the future, org_id will be used as seen below:
-=======
-	// in the future, org_id will be used as seen below:
->>>>>>> a447a260
 	// kickstart := fmt.Sprintf("%sfinalKickstart-%s_%d.ks", destPath, image.OrgID, image.ID)
 
 	err := s.downloadISO(imageName, downloadURL)
@@ -1073,14 +1069,6 @@
 		s.log.Error("Error retreving account or org_id")
 		return nil, new(AccountNotSet)
 	}
-<<<<<<< HEAD
-=======
-	orgID, err := common.GetOrgIDFromContext(s.ctx)
-	if err != nil {
-		s.log.WithField("error", err).Error("Error retrieving org_id")
-		return nil, new(OrgIDNotSet)
-	}
->>>>>>> a447a260
 	result := db.DB.Where("(images.account = ? OR images.org_id)", account, orgID).Joins("JOIN commits ON commits.id = images.commit_id AND commits.os_tree_commit = ?", commitHash).Joins("Installer").Preload("Packages").Preload("Commit.InstalledPackages").Preload("Commit.Repo").First(&image)
 	if result.Error != nil {
 		s.log.WithField("error", result.Error).Error("Error retrieving image by OSTreeHash")
@@ -1321,11 +1309,7 @@
 	}
 
 	if previousImage.Account == "" && previousImage.OrgID == "" {
-<<<<<<< HEAD
 		return new(AccountOrOrgIDNotSet)
-=======
-		return new(AccountNotSet)
->>>>>>> a447a260
 	}
 	if previousImage.ImageSetID == nil {
 		return new(ImageSetUnDefined)
