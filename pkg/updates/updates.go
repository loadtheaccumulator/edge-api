--- conflicted
+++ resolved
@@ -106,12 +106,6 @@
 
 	// Get the models.Commit from the Commit ID passed in via JSON
 	update.Commit, err = common.GetCommitByID(updateJSON.CommitID)
-<<<<<<< HEAD
-=======
-	update.Repo = &models.Repo{}
-	update.Repo.Commit = update.Commit
-
->>>>>>> efe5497b
 	log.Debugf("updateFromHTTP::update.Commit: %#v", update.Commit)
 	if err != nil {
 		err := apierrors.NewInternalServerError()
@@ -120,10 +114,9 @@
 		return &models.UpdateTransaction{}, err
 	}
 
-<<<<<<< HEAD
 	//  Check for the existence of a Repo that already has this commit and don't duplicate
 	var repo *models.Repo
-	repo, err = common.GetRepoByCommitID(update.Commit.ID)
+	repo, err = common.GetRepoByCommitID(update.CommitID)
 	if err == nil {
 		update.Repo = repo
 	} else {
@@ -132,27 +125,27 @@
 			http.Error(w, err.Error(), http.StatusBadRequest)
 			return &models.UpdateTransaction{}, err
 		} else {
-			log.Infof("Old Repo not found in database for CommitID, creating new one: %d", update.Commit.ID)
+			log.Infof("Old Repo not found in database for CommitID, creating new one: %d", update.CommitID)
 			repo := new(models.Repo)
 			repo.Commit = update.Commit
 			db.DB.Create(&repo)
 			update.Repo = repo
 
 		}
-=======
+	}
+
 	var remoteInfo playbooks.TemplateRemoteInfo
 	remoteInfo.RemoteURL = update.Repo.URL
 	remoteInfo.RemoteName = update.Repo.Commit.Name
 	remoteInfo.ContentURL = update.Repo.URL
 	remoteInfo.UpdateTransaction = int(update.ID)
-	//FIX ME Add repoURL To Dispatcher Record (@Adam)
+	// FIXME Add repoURL To Dispatcher Record (@Adam)
 	repoURL, err := playbooks.WriteTemplate(remoteInfo)
 	log.Debugf("playbooks:WriteTemplate: %#v", repoURL)
 	if err != nil {
 		err := apierrors.NewInternalServerError()
 		err.Title = "Error during playbook creation"
 		w.WriteHeader(err.Status)
->>>>>>> efe5497b
 	}
 
 	inventoryHosts := update.InventoryHosts
