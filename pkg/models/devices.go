package models

// EdgeDevice is the entity that represents and Edge Device
// It is a combination of the data of a Device owned by Inventory API
// and the Device data saved on Edge API
type EdgeDevice struct {
	*Device
	DeviceName string // TODO: Can be deleted when we start saving the name field on the Device object
	LastSeen   string // TODO: Can be deleted when we start saving lastseen field on the Device object
	// Booted status is referring to the LastDeployment of this device
	// TODO: Needs to be rethinked when we get to the greenbot epic
	Booted  bool
	Account string
}

// DeviceDetails is a Device with Image and Update transactions
// It contains data from multiple tables on the database
type DeviceDetails struct {
	Device             EdgeDevice           `json:"Device,omitempty"`
	Image              *ImageInfo           `json:"ImageInfo"`
	UpdateTransactions *[]UpdateTransaction `json:"UpdateTransactions,omitempty"`
	DevicesGroups      *[]DeviceGroup       `json:"DevicesGroups,omitempty"`
	Updating           *bool                `json:"DeviceUpdating,omitempty"`
}

// DeviceDetailsList is the list of devices with details from Inventory and Edge API
type DeviceDetailsList struct {
	Total   int             `json:"total"`
	Count   int             `json:"count"`
	Devices []DeviceDetails `json:"data"`
}

// DeviceViewList is the list of devices for a given account, formatted for the UI
type DeviceViewList struct {
	Total   int          `json:"total"`
	Devices []DeviceView `json:"devices"`
}

// DeviceView is the device information needed for the UI
type DeviceView struct {
	DeviceID        uint                `json:"DeviceID"`
	DeviceName      string              `json:"DeviceName"`
	DeviceUUID      string              `json:"DeviceUUID"`
	ImageID         uint                `json:"ImageID"`
	ImageName       string              `json:"ImageName"`
	LastSeen        string              `json:"LastSeen"`
	UpdateAvailable bool                `json:"UpdateAvailable"`
	Status          string              `json:"Status"`
	ImageSetID      uint                `json:"ImageSetID"`
	DeviceGroups    []DeviceDeviceGroup `json:"DeviceGroups"`
}

// DeviceDeviceGroup is a struct of device group name and id needed for DeviceView
type DeviceDeviceGroup struct {
	ID   uint
	Name string
}

const (
	// DeviceViewStatusRunning is for when a device is in a normal state
	DeviceViewStatusRunning = "RUNNING"
	// DeviceViewStatusUpdating is for when a update is sent to a device
	DeviceViewStatusUpdating = "UPDATING"
	// DeviceViewStatusUpdateAvail is for when a update available for a device
	DeviceViewStatusUpdateAvail = "UPDATE AVAILABLE"
)

// Device is a record of Edge Devices referenced by their UUID as per the
// cloud.redhat.com Inventory.
//
//	Connected refers to the devices Cloud Connector state, 0 is unavailable
//	and 1 is reachable.
//
// THEEDGE-1921 created 2 temporary indexes to address production issue
type Device struct {
	Model
<<<<<<< HEAD
	UUID              string              `gorm:"index" json:"UUID"`
	AvailableHash     string              `json:"AvailableHash,omitempty"`
	RHCClientID       string              `json:"RHCClientID"`
	Connected         bool                `gorm:"default:true" json:"Connected"`
	Name              string              `json:"Name"`
	LastSeen          EdgeAPITime         `json:"LastSeen"`
	CurrentHash       string              `json:"CurrentHash,omitempty"`
	Account           string              `gorm:"index" json:"Account"`
	ImageID           uint                `json:"ImageID"`
	UpdateAvailable   bool                `json:"UpdateAvailable"`
	DevicesGroups     []DeviceGroup       `faker:"-" gorm:"many2many:device_groups_devices;" json:"DevicesGroups"`
	UpdateTransaction []UpdateTransaction `faker:"-" gorm:"many2many:updatetransaction_devices;" json:"UpdateTransaction"`
=======
	UUID              string               `gorm:"index" json:"UUID"`
	AvailableHash     string               `json:"AvailableHash,omitempty"`
	RHCClientID       string               `json:"RHCClientID"`
	Connected         bool                 `gorm:"default:true" json:"Connected"`
	Name              string               `json:"Name"`
	LastSeen          EdgeAPITime          `json:"LastSeen"`
	CurrentHash       string               `json:"CurrentHash,omitempty"`
	Account           string               `gorm:"index" json:"Account"`
	ImageID           uint                 `json:"ImageID"`
	UpdateAvailable   bool                 `json:"UpdateAvailable"`
	DevicesGroups     []DeviceGroup        `faker:"-" gorm:"many2many:device_groups_devices;" json:"DevicesGroups"`
	UpdateTransaction *[]UpdateTransaction `faker:"-" gorm:"many2many:updatetransaction_devices;" json:"UpdateTransaction"`
>>>>>>> 0fb170af
}<|MERGE_RESOLUTION|>--- conflicted
+++ resolved
@@ -74,20 +74,6 @@
 // THEEDGE-1921 created 2 temporary indexes to address production issue
 type Device struct {
 	Model
-<<<<<<< HEAD
-	UUID              string              `gorm:"index" json:"UUID"`
-	AvailableHash     string              `json:"AvailableHash,omitempty"`
-	RHCClientID       string              `json:"RHCClientID"`
-	Connected         bool                `gorm:"default:true" json:"Connected"`
-	Name              string              `json:"Name"`
-	LastSeen          EdgeAPITime         `json:"LastSeen"`
-	CurrentHash       string              `json:"CurrentHash,omitempty"`
-	Account           string              `gorm:"index" json:"Account"`
-	ImageID           uint                `json:"ImageID"`
-	UpdateAvailable   bool                `json:"UpdateAvailable"`
-	DevicesGroups     []DeviceGroup       `faker:"-" gorm:"many2many:device_groups_devices;" json:"DevicesGroups"`
-	UpdateTransaction []UpdateTransaction `faker:"-" gorm:"many2many:updatetransaction_devices;" json:"UpdateTransaction"`
-=======
 	UUID              string               `gorm:"index" json:"UUID"`
 	AvailableHash     string               `json:"AvailableHash,omitempty"`
 	RHCClientID       string               `json:"RHCClientID"`
@@ -100,5 +86,4 @@
 	UpdateAvailable   bool                 `json:"UpdateAvailable"`
 	DevicesGroups     []DeviceGroup        `faker:"-" gorm:"many2many:device_groups_devices;" json:"DevicesGroups"`
 	UpdateTransaction *[]UpdateTransaction `faker:"-" gorm:"many2many:updatetransaction_devices;" json:"UpdateTransaction"`
->>>>>>> 0fb170af
 }