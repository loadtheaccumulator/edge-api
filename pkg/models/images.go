--- conflicted
+++ resolved
@@ -48,16 +48,11 @@
 
 // ImageUpdateAvailable contains image and differences between current and available commits
 type ImageUpdateAvailable struct {
-<<<<<<< HEAD
 	Image                     Image       `json:"Image"`
 	SystemRunningCurrentImage int64       `json:"SystemRunning"`
 	CanUpdate                 bool        `json:"CanUpdate"`
 	PackageDiff               PackageDiff `json:"PackageDiff"`
-=======
-	Image         Image       `json:"Image"`
-	PackageDiff   PackageDiff `json:"PackageDiff"`
-	TotalPackages int         `json:"TotalPackages"`
->>>>>>> 48a50e48
+	TotalPackages             int         `json:"TotalPackages"`
 }
 
 // PackageDiff provides package difference details between current and available commits
@@ -69,17 +64,11 @@
 
 // ImageInfo contains Image with updates available and rollback image
 type ImageInfo struct {
-<<<<<<< HEAD
 	Image                     Image                   `json:"Image"`
 	SystemRunningCurrentImage int64                   `json:"SystemRunning"`
 	UpdatesAvailable          *[]ImageUpdateAvailable `json:"UpdatesAvailable,omitempty"`
 	Rollback                  *Image                  `json:"RollbackImage,omitempty"`
-=======
-	Image            Image                   `json:"Image"`
-	UpdatesAvailable *[]ImageUpdateAvailable `json:"UpdatesAvailable,omitempty"`
-	Rollback         *Image                  `json:"RollbackImage,omitempty"`
-	TotalPackages    int                     `json:"TotalPackages"`
->>>>>>> 48a50e48
+	TotalPackages             int                     `json:"TotalPackages"`
 }
 
 const (
