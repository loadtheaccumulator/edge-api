package imagebuilder

import (
	"bytes"
	"encoding/json"
	"fmt"
	"io/ioutil"
	"net/http"

	log "github.com/sirupsen/logrus"

	"github.com/redhatinsights/edge-api/config"
	"github.com/redhatinsights/edge-api/pkg/models"
)

// ClientInstance provides a client to make requests to the Image Builder API.
// All API requests should go through the imagebuilder.ClientInstance
// This makes it easy to mock API calls to the Image Builder API
var ClientInstance ClientInterface

// InitClient initializes the client for Image Builder in this package
func InitClient() {
	ClientInstance = &Client{}
}

// A lot of this code comes from https://github.com/osbuild/osbuild-composer

// OSTree gives OSTree information for an image
type OSTree struct {
	URL string `json:"url"`
	Ref string `json:"ref"`
}

// Customizations is made of the packages that are baked into an image
type Customizations struct {
	Packages *[]string `json:"packages"`
}

// UploadRequest is the upload options accepted by Image Builder API
type UploadRequest struct {
	Options interface{} `json:"options"`
	Type    string      `json:"type"`
}

// UploadTypes is the type that represents the types of uploads accepted by Image Builder
type UploadTypes string

// ImageRequest is image-related part of a ComposeRequest
type ImageRequest struct {
	Architecture  string         `json:"architecture"`
	ImageType     string         `json:"image_type"`
	Ostree        *OSTree        `json:"ostree,omitempty"`
	UploadRequest *UploadRequest `json:"upload_request"`
}

// ComposeRequest is the request to Compose one or more Images
type ComposeRequest struct {
	Customizations *Customizations `json:"customizations"`
	Distribution   string          `json:"distribution"`
	ImageRequests  []ImageRequest  `json:"image_requests"`
}

// ComposeStatus is the status of a ComposeRequest
type ComposeStatus struct {
	ImageStatus ImageStatus `json:"image_status"`
}

// ImageStatus is the status of the upload of an Image
type ImageStatus struct {
	Status       imageStatusValue `json:"status"`
	UploadStatus *UploadStatus    `json:"upload_status,omitempty"`
}

type imageStatusValue string

const (
	imageStatusBulding     imageStatusValue = "building"
	imageStatusFailure     imageStatusValue = "failure"
	imageStatusPending     imageStatusValue = "pending"
	imageStatusRegistering imageStatusValue = "registering"
	imageStatusSuccess     imageStatusValue = "success"
	imageStatusUploading   imageStatusValue = "uploading"
)

// UploadStatus is the status and metadata of an Image upload
type UploadStatus struct {
	Options S3UploadStatus `json:"options"`
	Status  string         `json:"status"`
	Type    UploadTypes    `json:"type"`
}

// ComposeResult has the ID of a ComposeRequest
type ComposeResult struct {
	ID string `json:"id"`
}

// S3UploadStatus contains the URL to the S3 Bucket
type S3UploadStatus struct {
	URL string `json:"url"`
}

// OsTree struct to get the metadata response
type OsTree struct {
	OstreeCommit      string             `json:"ostree_commit"`
	InstalledPackages []InstalledPackage `json:"packages"`
}

// InstalledPackage contains the metadata of the packages installed on a image
type InstalledPackage struct {
	Arch      string `json:"arch"`
	Name      string `json:"name"`
	Release   string `json:"release"`
	Sigmd5    string `json:"sigmd5"`
	Signature string `json:"signature"`
	Type      string `json:"type"`
	Version   string `json:"version"`
	Epoch     string `json:"epoch,omitempty"`
}

// ClientInterface is an Interface to make request to ImageBuilder
type ClientInterface interface {
	ComposeCommit(image *models.Image, headers map[string]string) (*models.Image, error)
	ComposeInstaller(repo *models.Repo, image *models.Image, headers map[string]string) (*models.Image, error)
	GetCommitStatus(image *models.Image, headers map[string]string) (*models.Image, error)
	GetInstallerStatus(image *models.Image, headers map[string]string) (*models.Image, error)
	GetMetadata(image *models.Image, headers map[string]string) (*models.Image, error)
}

// Client is the implementation of an ClientInterface
type Client struct{}

func compose(composeReq *ComposeRequest, headers map[string]string) (*ComposeResult, error) {
	payloadBuf := new(bytes.Buffer)
	json.NewEncoder(payloadBuf).Encode(composeReq)
	cfg := config.Get()
	url := fmt.Sprintf("%s/api/image-builder/v1/compose", cfg.ImageBuilderConfig.URL)
	log.Infof("Requesting url: %s with payloadBuf %s", url, payloadBuf.String())
	req, _ := http.NewRequest("POST", url, payloadBuf)
	for key, value := range headers {
		req.Header.Add(key, value)
	}
	req.Header.Add("Content-Type", "application/json")

	client := &http.Client{}
	res, err := client.Do(req)
	if err != nil {
		return nil, err
	}

	if res.StatusCode != http.StatusCreated {
		body, _ := ioutil.ReadAll(res.Body)
		return nil, fmt.Errorf("error requesting image builder, got status code %d and body %s", res.StatusCode, body)
	}
	respBody, err := ioutil.ReadAll(res.Body)
	if err != nil {
		return nil, err
	}
	cr := &ComposeResult{}
	err = json.Unmarshal(respBody, &cr)
	if err != nil {
		return nil, err
	}

	defer res.Body.Close()
	return cr, nil
}

// ComposeCommit composes a Commit on ImageBuilder
func (c *Client) ComposeCommit(image *models.Image, headers map[string]string) (*models.Image, error) {
	req := &ComposeRequest{
		Customizations: &Customizations{
			Packages: image.Commit.GetPackagesList(),
		},

		Distribution: image.Distribution,
		ImageRequests: []ImageRequest{
			{
				Architecture: image.Commit.Arch,
				ImageType:    models.ImageTypeCommit,
				UploadRequest: &UploadRequest{
					Options: make(map[string]string),
					Type:    "aws.s3",
				},
			}},
	}
	if image.Commit.OSTreeRef != "" {
		if req.ImageRequests[0].Ostree == nil {
			req.ImageRequests[0].Ostree = &OSTree{}
		}
		req.ImageRequests[0].Ostree.Ref = image.Commit.OSTreeRef
	}
	if image.Commit.OSTreeRef != "" {
		if req.ImageRequests[0].Ostree == nil {
			req.ImageRequests[0].Ostree = &OSTree{}
		}
		req.ImageRequests[0].Ostree.URL = image.Commit.OSTreeParentCommit
	}

	cr, err := compose(req, headers)
	if err != nil {
		return nil, err
	}
	image.Commit.ComposeJobID = cr.ID
	image.Commit.Status = models.ImageStatusBuilding
	image.Status = models.ImageStatusBuilding
	return image, nil
}

// ComposeInstaller composes a Installer on ImageBuilder
func (c *Client) ComposeInstaller(repo *models.Repo, image *models.Image, headers map[string]string) (*models.Image, error) {
	pkgs := make([]string, 0)
	req := &ComposeRequest{
		Customizations: &Customizations{
			Packages: &pkgs,
		},

		Distribution: image.Distribution,
		ImageRequests: []ImageRequest{
			{
				Architecture: image.Commit.Arch,
				ImageType:    models.ImageTypeInstaller,
				Ostree: &OSTree{
					Ref: "rhel/8/x86_64/edge", //image.Commit.OSTreeRef,
					URL: repo.URL,
				},
				UploadRequest: &UploadRequest{
					Options: make(map[string]string),
					Type:    "aws.s3",
				},
			}},
	}
	cr, err := compose(req, headers)
	if err != nil {
		return nil, err
	}
	image.Installer.ComposeJobID = cr.ID
	image.Installer.Status = models.ImageStatusBuilding
	image.Status = models.ImageStatusBuilding
	return image, nil
}

func getComposeStatus(jobID string, headers map[string]string) (*ComposeStatus, error) {
	cs := &ComposeStatus{}
	cfg := config.Get()
	url := fmt.Sprintf("%s/api/image-builder/v1/composes/%s", cfg.ImageBuilderConfig.URL, jobID)
	req, _ := http.NewRequest("GET", url, nil)
	for key, value := range headers {
		req.Header.Add(key, value)
	}
	req.Header.Add("Content-Type", "application/json")
	log.Infof("Requesting url: %s", url)
	client := &http.Client{}
	res, err := client.Do(req)
	if err != nil {
		return nil, err
	}

	if res.StatusCode != http.StatusOK {
		body, _ := ioutil.ReadAll(res.Body)
		return nil, fmt.Errorf("error requesting image builder, got status code %d and body %s", res.StatusCode, body)
	}
	respBody, err := ioutil.ReadAll(res.Body)
	if err != nil {
		return nil, err
	}

	err = json.Unmarshal(respBody, &cs)
	if err != nil {
		return nil, err
	}

	defer res.Body.Close()
	return cs, nil
}

// GetCommitStatus gets the Commit status on Image Builder
func (c *Client) GetCommitStatus(image *models.Image, headers map[string]string) (*models.Image, error) {
	cs, err := getComposeStatus(image.Commit.ComposeJobID, headers)
	if err != nil {
		return nil, err
	}
	log.Info(fmt.Sprintf("Got UpdateCommitID status %s", cs.ImageStatus.Status))
	if cs.ImageStatus.Status == imageStatusSuccess {
		image.Commit.Status = models.ImageStatusSuccess
		image.Commit.ImageBuildTarURL = cs.ImageStatus.UploadStatus.Options.URL
	} else if cs.ImageStatus.Status == imageStatusFailure {
		image.Commit.Status = models.ImageStatusError
		image.Status = models.ImageStatusError
	}
	log.Info(fmt.Sprintf("Set image status %s", image.Status))
	return image, nil
}

// GetInstallerStatus gets the Installer status on Image Builder
func (c *Client) GetInstallerStatus(image *models.Image, headers map[string]string) (*models.Image, error) {
	cs, err := getComposeStatus(image.Installer.ComposeJobID, headers)
	if err != nil {
		return nil, err
	}
	log.Info(fmt.Sprintf("Got installer status %s", cs.ImageStatus.Status))
	if cs.ImageStatus.Status == imageStatusSuccess {
		image.Installer.Status = models.ImageStatusSuccess
		image.Installer.ImageBuildISOURL = cs.ImageStatus.UploadStatus.Options.URL
	} else if cs.ImageStatus.Status == imageStatusFailure {
		image.Installer.Status = models.ImageStatusError
		image.Status = models.ImageStatusError
	}
	return image, nil
}

<<<<<<< HEAD
func (c *Client) GetMetadata(image *models.Image, headers map[string]string) (*models.Image, error) {
	// TODO: This is where we need to get the metadata from image builder
=======
func (c *ImageBuilderClient) GetMetadata(image *models.Image, headers map[string]string) (*models.Image, error) {
	log.Infof("Getting metadata for image ID %d", image.ID)
>>>>>>> 37deabbf
	composeJobId := image.Commit.ComposeJobID
	cfg := config.Get()
	url := fmt.Sprintf("%s/api/image-builder/v1/composes/%s/metadata", cfg.ImageBuilderConfig.URL, composeJobId)
	req, err := http.NewRequest("GET", url, nil)
	if err != nil {
		return nil, err
	}
	for key, value := range headers {
		req.Header.Add(key, value)
	}
	req.Header.Add("Content-Type", "application/json")
	log.Infof("Requesting url: %s", url)
	client := &http.Client{}
	res, err := client.Do(req)
	if err != nil {
		return nil, err
	}
	data, err := ioutil.ReadAll(res.Body)
	if err != nil {
		return nil, err
	}

	var ostree_struct OsTree
	json.Unmarshal(data, &ostree_struct)
	for n := range ostree_struct.InstalledPackages {
		pkg := models.InstalledPackage{

			Arch: ostree_struct.InstalledPackages[n].Arch, Name: ostree_struct.InstalledPackages[n].Name,
			Release: ostree_struct.InstalledPackages[n].Release, Sigmd5: ostree_struct.InstalledPackages[n].Sigmd5,
			Signature: ostree_struct.InstalledPackages[n].Signature, Type: ostree_struct.InstalledPackages[n].Type,
			Version: ostree_struct.InstalledPackages[n].Version, Epoch: ostree_struct.InstalledPackages[n].Epoch,
		}
		image.Commit.InstalledPackages = append(image.Commit.InstalledPackages, pkg)
	}
	image.Commit.OSTreeCommit = ostree_struct.OstreeCommit
	defer res.Body.Close()
	log.Infof("Done with metadata for image ID %d", image.ID)
	return image, nil
}<|MERGE_RESOLUTION|>--- conflicted
+++ resolved
@@ -308,13 +308,8 @@
 	return image, nil
 }
 
-<<<<<<< HEAD
 func (c *Client) GetMetadata(image *models.Image, headers map[string]string) (*models.Image, error) {
-	// TODO: This is where we need to get the metadata from image builder
-=======
-func (c *ImageBuilderClient) GetMetadata(image *models.Image, headers map[string]string) (*models.Image, error) {
 	log.Infof("Getting metadata for image ID %d", image.ID)
->>>>>>> 37deabbf
 	composeJobId := image.Commit.ComposeJobID
 	cfg := config.Get()
 	url := fmt.Sprintf("%s/api/image-builder/v1/composes/%s/metadata", cfg.ImageBuilderConfig.URL, composeJobId)
