--- conflicted
+++ resolved
@@ -453,11 +453,8 @@
 	if count != int64(len(thirdpartyrepoIDS)) {
 		return nil, errors.New("enter valid third party repository id")
 	}
-<<<<<<< HEAD
 	for repoID := 0; repoID < len(thirdpartyrepos); repoID++ {
-=======
-	for repoID := range thirdpartyrepoIDS {
->>>>>>> 62cb438a
+
 		repos[repoID] = Repository{
 			BaseURL: thirdpartyrepos[repoID].URL,
 		}
