package repositories

import (
	"bytes"
	"context"
	"encoding/json"
	"errors"
	"fmt"
	"io"
	"net/http"
	url2 "net/url"
	"strconv"

	"github.com/redhatinsights/edge-api/config"
	"github.com/redhatinsights/edge-api/pkg/clients"

	"github.com/google/uuid"
	log "github.com/sirupsen/logrus"
)

type Repository struct {
	UUID                         uuid.UUID `json:"uuid"`
	Name                         string    `json:"name"`
	URL                          string    `json:"url"`
	DistributionVersions         []string  `json:"distribution_versions"`
	DistributionArch             string    `json:"distribution_arch"`
	AccountID                    string    `json:"account_id"`
	OrgID                        string    `json:"org_id"`
	LastIntrospectionTime        string    `json:"last_introspection_time"`
	LastSuccessIntrospectionTime string    `json:"last_success_introspection_time"`
	LastUpdateIntrospectionTime  string    `json:"last_update_introspection_time"`
	LastIntrospectionError       string    `json:"last_introspection_error"`
	PackageCount                 int       `json:"package_count"`
	Status                       string    `json:"status"`
	GpgKey                       string    `json:"gpg_key"`
	MetadataVerification         bool      `json:"metadata_verification"`
}

type ListRepositoriesParams struct {
	Limit    int
	Offset   int
	SortBy   string
	SortType string
}

type ListRepositoriesMeta struct {
	Limit  int `json:"limit"`
	Offset int `json:"offset"`
	Count  int `json:"count"`
}

type ListRepositoriesResponse struct {
	Data []Repository         `json:"data"`
	Meta ListRepositoriesMeta `json:"meta"`
}

type ContentRepositoriesResponse struct {
	Data *[]SearchPackageResponse `json:"Data"`
}
type SearchPackageResponse struct {
	PackageName string `json:"package_name"`
	Summary     string `json:"summary"`
}
type ListRepositoriesFilters map[string]string

func NewListRepositoryFilters() ListRepositoriesFilters {
	return make(ListRepositoriesFilters)
}

func (filters ListRepositoriesFilters) Add(name, value string) {
	filters[name] = value
}

// ClientInterface is an Interface to make request to content sources repositories
type ClientInterface interface {
	GetBaseURL() (*url2.URL, error)
	GetRepositoryByName(name string) (*Repository, error)
	GetRepositoryByURL(url string) (*Repository, error)
	GetRepositoryByUUID(uuid string) (*Repository, error)
	ListRepositories(requestParams ListRepositoriesParams, filters ListRepositoriesFilters) (*ListRepositoriesResponse, error)
<<<<<<< HEAD
	SearchContentPackage(packageName string, URLS []string) (*[]SearchPackageResponse, error)
=======
	CreateRepository(repository Repository) (*Repository, error)
>>>>>>> 293635c0
}

// Client is the implementation of an ClientInterface
type Client struct {
	ctx context.Context
	log *log.Entry
}

// InitClient initializes the client for Content source repositories
func InitClient(ctx context.Context, log *log.Entry) *Client {
	return &Client{ctx: ctx, log: log}
}

// DefaultLimit The default data list Limit to be returned
const DefaultLimit = 20

// APIPath The content-sources base api path
const APIPath = "/api/content-sources"

// APIVersion The content-sources api version
const APIVersion = "v1"

// APIRepositoriesPath The api repositories path
var APIRepositoriesPath = "repositories"

// APIPackagePath The api repositories path
var APIPackagePath = "rpms/names"

// IOReadAll The io body reader
var IOReadAll = io.ReadAll

// NewJSONEncoder  create a new json encoder
var NewJSONEncoder = json.NewEncoder

var ErrRepositoryRequestResponse = errors.New("repository request error response")
var ErrParsingRawURL = errors.New("error occurred while parsing raw url")
var ErrRepositoryNameIsMandatory = errors.New("repository name is mandatory")
var ErrRepositoryURLIsMandatory = errors.New("repository url is mandatory")
var ErrRepositoryUUIDIsMandatory = errors.New("repository uuid is mandatory")
var ErrRepositoryNotFound = errors.New("repository not found")

// GetBaseURL return the base url of content sources service
func (c *Client) GetBaseURL() (*url2.URL, error) {
	baseURL := config.Get().ContentSourcesURL + APIPath
	url, err := url2.Parse(baseURL)
	if err != nil {
		c.log.WithFields(log.Fields{"url": baseURL, "error": err.Error()}).Error("failed to parse content-sources base url")
		return nil, ErrParsingRawURL
	}
	return url, nil
}

// GetRepositoryByName return the content-sources repository filtering by name
func (c *Client) GetRepositoryByName(name string) (*Repository, error) {
	if name == "" {
		c.log.Error("repository name is mandatory")
		return nil, ErrRepositoryNameIsMandatory
	}
	repos, err := c.ListRepositories(ListRepositoriesParams{Limit: 1}, ListRepositoriesFilters{"name": name})
	if err != nil {
		c.log.WithFields(log.Fields{"repository-name": name, "error": err.Error()}).Error("failed when calling to ListRepositories")
		return nil, err
	}
	if len(repos.Data) == 0 {
		c.log.WithField("repository-name", name).Error("repository not found")
		return nil, ErrRepositoryNotFound
	}
	return &repos.Data[0], nil
}

// GetRepositoryByURL return the content-sources repository filtering by its URL
func (c *Client) GetRepositoryByURL(url string) (*Repository, error) {
	if url == "" {
		c.log.Error("repository url is mandatory")
		return nil, ErrRepositoryURLIsMandatory
	}
	repos, err := c.ListRepositories(ListRepositoriesParams{Limit: 1}, ListRepositoriesFilters{"url": url})
	if err != nil {
		c.log.WithFields(log.Fields{"repository-url": url, "error": err.Error()}).Error("failed when calling to ListRepositories")
		return nil, err
	}
	if len(repos.Data) == 0 {
		c.log.WithField("repository-url", url).Error("repository not found")
		return nil, ErrRepositoryNotFound
	}
	return &repos.Data[0], nil
}

// GetRepositoryByUUID return the content-sources repository by its UUID
func (c *Client) GetRepositoryByUUID(uuid string) (*Repository, error) {
	if uuid == "" {
		c.log.Error("repository uuid is mandatory")
		return nil, ErrRepositoryUUIDIsMandatory
	}
	url, err := c.GetBaseURL()
	if err != nil {
		return nil, err
	}

	repositoryRawURL := url.String() + fmt.Sprintf("/%s/%s/%s", APIVersion, APIRepositoriesPath, uuid)
	repositoryURL, err := url.Parse(repositoryRawURL)
	if err != nil {
		c.log.WithFields(log.Fields{"url": repositoryRawURL, "error": err.Error()}).Error("failed to parse repository url")
		return nil, ErrParsingRawURL
	}

	requestURL := repositoryURL.String()
	c.log.WithField("url", requestURL).Info("content source repository request started")
	req, _ := http.NewRequest("GET", requestURL, nil)
	req.Header.Add("Content-Type", "application/json")
	headers := clients.GetOutgoingHeaders(c.ctx)
	for key, value := range headers {
		req.Header.Add(key, value)
	}

	client := clients.ConfigureClientWithTLS(&http.Client{})
	res, err := client.Do(req)
	if err != nil {
		c.log.WithField("error", err.Error()).Error("content source repository request error")
		return nil, err
	}
	defer res.Body.Close()

	body, err := IOReadAll(res.Body)
	if err != nil {
		c.log.WithFields(log.Fields{"statusCode": res.StatusCode, "error": err.Error()}).Error("content source repository response error")
		return nil, err
	}
	if res.StatusCode == http.StatusNotFound {
		return nil, ErrRepositoryNotFound
	}
	if res.StatusCode != http.StatusOK {
		c.log.WithFields(log.Fields{"statusCode": res.StatusCode, "responseBody": string(body)}).Error("content source repository error response")
		return nil, ErrRepositoryRequestResponse
	}

	var repository Repository
	err = json.Unmarshal(body, &repository)
	if err != nil {
		c.log.WithField("error", err.Error()).Error("error occurred when unmarshalling response body")
		return nil, err
	}
	return &repository, nil
}

// ListRepositories return the list of content source repositories
func (c *Client) ListRepositories(requestParams ListRepositoriesParams, filters ListRepositoriesFilters) (*ListRepositoriesResponse, error) {
	url, err := c.GetBaseURL()
	if err != nil {
		return nil, err
	}
	repositoriesRawURL := url.String() + fmt.Sprintf("/%s/%s/", APIVersion, APIRepositoriesPath)
	repositoriesURL, err := url.Parse(repositoriesRawURL)
	if err != nil {
		c.log.WithFields(log.Fields{"url": repositoriesRawURL, "error": err.Error()}).Error("failed to parse repositories url")
		return nil, ErrParsingRawURL
	}

	queryValues := repositoriesURL.Query()
	if requestParams.Limit == 0 {
		requestParams.Limit = DefaultLimit
	}
	queryValues.Add("limit", strconv.Itoa(requestParams.Limit))
	queryValues.Add("offset", strconv.Itoa(requestParams.Offset))
	if requestParams.SortBy != "" {
		sortBy := requestParams.SortBy
		if requestParams.SortType != "" {
			sortBy = sortBy + ":" + requestParams.SortType
		}
		queryValues.Add("sort_by", sortBy)
	}

	// add filters to queryValues
	for fieldName, fieldValue := range filters {
		queryValues.Add(fieldName, fieldValue)
	}
	// set queryValues to repository url
	repositoriesURL.RawQuery = queryValues.Encode()
	requestURL := repositoriesURL.String()

	c.log.WithField("url", requestURL).Info("content source repositories request started")
	req, _ := http.NewRequest("GET", requestURL, nil)
	req.Header.Add("Content-Type", "application/json")
	headers := clients.GetOutgoingHeaders(c.ctx)
	for key, value := range headers {
		req.Header.Add(key, value)
	}
	client := clients.ConfigureClientWithTLS(&http.Client{})
	res, err := client.Do(req)
	if err != nil {
		c.log.WithField("error", err.Error()).Error("content source repositories request error")
		return nil, err
	}
	defer res.Body.Close()

	body, err := IOReadAll(res.Body)
	if err != nil {
		c.log.WithFields(log.Fields{"statusCode": res.StatusCode, "error": err.Error()}).Error("content source repositories response error")
		return nil, err
	}
	if res.StatusCode != http.StatusOK {
		c.log.WithFields(log.Fields{"statusCode": res.StatusCode, "responseBody": string(body)}).Error("content source repositories error response")
		return nil, ErrRepositoryRequestResponse
	}

	var response ListRepositoriesResponse
	err = json.Unmarshal(body, &response)
	if err != nil {
		c.log.WithField("error", err.Error()).Error("error occurred when unmarshalling response body")
		return nil, err
	}
	return &response, nil
}

<<<<<<< HEAD
type ContentSearchPayload struct {
	URLS   []string `json:"urls"`
	Search string   `json:"search"`
}

// PackageRequestError indicates request search packages from content-source
type PackageRequestError struct{}

func (e *PackageRequestError) Error() string {
	return "content source search packages request error"
}

func (c *Client) SearchContentPackage(packageName string, listUrls []string) (*[]SearchPackageResponse, error) {
	c.log.Infof("Searching content packages")

	url, err := c.GetBaseURL()
=======
func (c *Client) CreateRepository(repository Repository) (*Repository, error) {
	baseURL, err := c.GetBaseURL()
>>>>>>> 293635c0
	if err != nil {
		return nil, err
	}

<<<<<<< HEAD
	payload := ContentSearchPayload{
		URLS:   listUrls,
		Search: packageName,
	}
	payloadBuf := new(bytes.Buffer)
	if err := json.NewEncoder(payloadBuf).Encode(payload); err != nil {
		return nil, err
	}

	repositoryRawURL := url.String() + fmt.Sprintf("/%s/%s", APIVersion, APIPackagePath)
	req, _ := http.NewRequest("POST", repositoryRawURL, payloadBuf)
=======
	repositoriesRawURL := baseURL.String() + fmt.Sprintf("/%s/%s/", APIVersion, APIRepositoriesPath)
	repositoriesURL, err := baseURL.Parse(repositoriesRawURL)
	if err != nil {
		c.log.WithFields(log.Fields{"url": repositoriesRawURL, "error": err.Error()}).Error("failed to parse repository url")
		return nil, ErrParsingRawURL
	}

	payloadBuffer := new(bytes.Buffer)
	if err := NewJSONEncoder(payloadBuffer).Encode(&repository); err != nil {
		c.log.WithField("error", err.Error()).Error("content source error occurred while encoding repository")
		return nil, err
	}

	requestURL := repositoriesURL.String()
	c.log.WithField("url", requestURL).Info("content source create repository request started")

	req, _ := http.NewRequest("POST", requestURL, payloadBuffer)
	req.Header.Add("Content-Type", "application/json")
>>>>>>> 293635c0
	headers := clients.GetOutgoingHeaders(c.ctx)
	for key, value := range headers {
		req.Header.Add(key, value)
	}
<<<<<<< HEAD
	req.Header.Add("Content-Type", "application/json")

	client := clients.ConfigureClientWithTLS(&http.Client{})
	res, err := client.Do(req)

	if err != nil {
		c.log.WithField("error", err.Error()).Error("content source repository request error")
=======

	client := clients.ConfigureClientWithTLS(&http.Client{})
	res, err := client.Do(req)
	if err != nil {
		c.log.WithField("error", err.Error()).Error("content source create repository request error")
>>>>>>> 293635c0
		return nil, err
	}
	defer res.Body.Close()

<<<<<<< HEAD
	respBody, err := io.ReadAll(res.Body)

	if err != nil {
		return nil, err
	}
	defer res.Body.Close()

	if res.StatusCode != http.StatusOK {
		c.log.WithFields(log.Fields{
			"statusCode": res.StatusCode,
		}).Error(new(PackageRequestError))
		return nil, new(PackageRequestError)
	}
	var searchResult ContentRepositoriesResponse

	err = json.Unmarshal(respBody, &searchResult.Data)
	if err != nil {
		fmt.Printf("\n err %v \n", err.Error())
		c.log.WithField("error", err.Error()).Error(new(PackageRequestError))
		return nil, err
	}
	return searchResult.Data, nil
=======
	body, err := IOReadAll(res.Body)
	if err != nil {
		c.log.WithFields(log.Fields{"statusCode": res.StatusCode, "error": err.Error()}).Error("content source create repository response error")
		return nil, err
	}

	if res.StatusCode != http.StatusCreated {
		c.log.WithFields(log.Fields{"statusCode": res.StatusCode, "responseBody": string(body)}).Error("content source create repository response error")
		return nil, ErrRepositoryRequestResponse
	}

	var responseRepository Repository
	err = json.Unmarshal(body, &responseRepository)
	if err != nil {
		c.log.WithFields(log.Fields{"responseBody": string(body), "error": err.Error()}).Error("error occurred when unmarshalling response body to repository")
		return nil, err
	}
	return &responseRepository, nil
>>>>>>> 293635c0
}<|MERGE_RESOLUTION|>--- conflicted
+++ resolved
@@ -78,11 +78,8 @@
 	GetRepositoryByURL(url string) (*Repository, error)
 	GetRepositoryByUUID(uuid string) (*Repository, error)
 	ListRepositories(requestParams ListRepositoriesParams, filters ListRepositoriesFilters) (*ListRepositoriesResponse, error)
-<<<<<<< HEAD
 	SearchContentPackage(packageName string, URLS []string) (*[]SearchPackageResponse, error)
-=======
 	CreateRepository(repository Repository) (*Repository, error)
->>>>>>> 293635c0
 }
 
 // Client is the implementation of an ClientInterface
@@ -297,32 +294,82 @@
 	return &response, nil
 }
 
-<<<<<<< HEAD
+func (c *Client) CreateRepository(repository Repository) (*Repository, error) {
+	baseURL, err := c.GetBaseURL()
+	if err != nil {
+		return nil, err
+	}
+
+	repositoriesRawURL := baseURL.String() + fmt.Sprintf("/%s/%s/", APIVersion, APIRepositoriesPath)
+	repositoriesURL, err := baseURL.Parse(repositoriesRawURL)
+	if err != nil {
+		c.log.WithFields(log.Fields{"url": repositoriesRawURL, "error": err.Error()}).Error("failed to parse repository url")
+		return nil, ErrParsingRawURL
+	}
+
+	payloadBuffer := new(bytes.Buffer)
+	if err := NewJSONEncoder(payloadBuffer).Encode(&repository); err != nil {
+		c.log.WithField("error", err.Error()).Error("content source error occurred while encoding repository")
+		return nil, err
+	}
+
+	requestURL := repositoriesURL.String()
+	c.log.WithField("url", requestURL).Info("content source create repository request started")
+
+	req, _ := http.NewRequest("POST", requestURL, payloadBuffer)
+	req.Header.Add("Content-Type", "application/json")
+	headers := clients.GetOutgoingHeaders(c.ctx)
+	for key, value := range headers {
+		req.Header.Add(key, value)
+	}
+
+	client := clients.ConfigureClientWithTLS(&http.Client{})
+	res, err := client.Do(req)
+	if err != nil {
+		c.log.WithField("error", err.Error()).Error("content source create repository request error")
+		return nil, err
+	}
+	defer res.Body.Close()
+	body, err := IOReadAll(res.Body)
+	if err != nil {
+		c.log.WithFields(log.Fields{"statusCode": res.StatusCode, "error": err.Error()}).Error("content source create repository response error")
+		return nil, err
+	}
+
+	if res.StatusCode != http.StatusCreated {
+		c.log.WithFields(log.Fields{"statusCode": res.StatusCode, "responseBody": string(body)}).Error("content source create repository response error")
+		return nil, ErrRepositoryRequestResponse
+	}
+
+	var responseRepository Repository
+	err = json.Unmarshal(body, &responseRepository)
+	if err != nil {
+		c.log.WithFields(log.Fields{"responseBody": string(body), "error": err.Error()}).Error("error occurred when unmarshalling response body to repository")
+		return nil, err
+	}
+	return &responseRepository, nil
+}
+
+// PackageRequestError indicates request search packages from content-source
+type PackageRequestError struct{}
+
+func (e *PackageRequestError) Error() string {
+	return "content source search packages request error"
+}
+
 type ContentSearchPayload struct {
 	URLS   []string `json:"urls"`
 	Search string   `json:"search"`
 }
 
-// PackageRequestError indicates request search packages from content-source
-type PackageRequestError struct{}
-
-func (e *PackageRequestError) Error() string {
-	return "content source search packages request error"
-}
-
 func (c *Client) SearchContentPackage(packageName string, listUrls []string) (*[]SearchPackageResponse, error) {
 	c.log.Infof("Searching content packages")
 
 	url, err := c.GetBaseURL()
-=======
-func (c *Client) CreateRepository(repository Repository) (*Repository, error) {
-	baseURL, err := c.GetBaseURL()
->>>>>>> 293635c0
-	if err != nil {
-		return nil, err
-	}
-
-<<<<<<< HEAD
+	if err != nil {
+		return nil, err
+	}
+
 	payload := ContentSearchPayload{
 		URLS:   listUrls,
 		Search: packageName,
@@ -334,31 +381,10 @@
 
 	repositoryRawURL := url.String() + fmt.Sprintf("/%s/%s", APIVersion, APIPackagePath)
 	req, _ := http.NewRequest("POST", repositoryRawURL, payloadBuf)
-=======
-	repositoriesRawURL := baseURL.String() + fmt.Sprintf("/%s/%s/", APIVersion, APIRepositoriesPath)
-	repositoriesURL, err := baseURL.Parse(repositoriesRawURL)
-	if err != nil {
-		c.log.WithFields(log.Fields{"url": repositoriesRawURL, "error": err.Error()}).Error("failed to parse repository url")
-		return nil, ErrParsingRawURL
-	}
-
-	payloadBuffer := new(bytes.Buffer)
-	if err := NewJSONEncoder(payloadBuffer).Encode(&repository); err != nil {
-		c.log.WithField("error", err.Error()).Error("content source error occurred while encoding repository")
-		return nil, err
-	}
-
-	requestURL := repositoriesURL.String()
-	c.log.WithField("url", requestURL).Info("content source create repository request started")
-
-	req, _ := http.NewRequest("POST", requestURL, payloadBuffer)
-	req.Header.Add("Content-Type", "application/json")
->>>>>>> 293635c0
 	headers := clients.GetOutgoingHeaders(c.ctx)
 	for key, value := range headers {
 		req.Header.Add(key, value)
 	}
-<<<<<<< HEAD
 	req.Header.Add("Content-Type", "application/json")
 
 	client := clients.ConfigureClientWithTLS(&http.Client{})
@@ -366,18 +392,10 @@
 
 	if err != nil {
 		c.log.WithField("error", err.Error()).Error("content source repository request error")
-=======
-
-	client := clients.ConfigureClientWithTLS(&http.Client{})
-	res, err := client.Do(req)
-	if err != nil {
-		c.log.WithField("error", err.Error()).Error("content source create repository request error")
->>>>>>> 293635c0
 		return nil, err
 	}
 	defer res.Body.Close()
 
-<<<<<<< HEAD
 	respBody, err := io.ReadAll(res.Body)
 
 	if err != nil {
@@ -400,24 +418,4 @@
 		return nil, err
 	}
 	return searchResult.Data, nil
-=======
-	body, err := IOReadAll(res.Body)
-	if err != nil {
-		c.log.WithFields(log.Fields{"statusCode": res.StatusCode, "error": err.Error()}).Error("content source create repository response error")
-		return nil, err
-	}
-
-	if res.StatusCode != http.StatusCreated {
-		c.log.WithFields(log.Fields{"statusCode": res.StatusCode, "responseBody": string(body)}).Error("content source create repository response error")
-		return nil, ErrRepositoryRequestResponse
-	}
-
-	var responseRepository Repository
-	err = json.Unmarshal(body, &responseRepository)
-	if err != nil {
-		c.log.WithFields(log.Fields{"responseBody": string(body), "error": err.Error()}).Error("error occurred when unmarshalling response body to repository")
-		return nil, err
-	}
-	return &responseRepository, nil
->>>>>>> 293635c0
 }