package images

import (
	"context"
	"encoding/json"
	"fmt"
	"io"
	"net/http"
	"os"
	"strconv"
	"strings"
	"text/template"
	"time"

	"github.com/go-chi/chi"
	"github.com/redhatinsights/edge-api/config"
	"github.com/redhatinsights/edge-api/pkg/commits"
	"github.com/redhatinsights/edge-api/pkg/common"
	"github.com/redhatinsights/edge-api/pkg/db"
	"github.com/redhatinsights/edge-api/pkg/errors"
	"github.com/redhatinsights/edge-api/pkg/imagebuilder"
	"github.com/redhatinsights/edge-api/pkg/models"
	log "github.com/sirupsen/logrus"
)

// MakeRouter adds support for operations on images
func MakeRouter(sub chi.Router) {
	sub.With(validateGetAllSearchParams).With(common.Paginate).Get("/", GetAll)
	sub.Post("/", Create)
	sub.Route("/{imageId}", func(r chi.Router) {
		r.Use(ImageCtx)
		r.Get("/", GetByID)
		r.Get("/status", GetStatusByID)
		r.Post("/installer", CreateInstallerForImage)
		r.Get("/repo", GetRepoForImage)
	})
}

// This provides type safety in the context object for our "image" key.  We
// _could_ use a string but we shouldn't just in case someone else decides that
// "image" would make the perfect key in the context object.  See the
// documentation: https://golang.org/pkg/context/#WithValue for further
// rationale.
type key int

const imageKey key = 1

var validStatuses = []string{models.ImageStatusCreated, models.ImageStatusBuilding, models.ImageStatusError, models.ImageStatusSuccess}

// ImageCtx is a handler for Image requests
func ImageCtx(next http.Handler) http.Handler {
	return http.HandlerFunc(func(w http.ResponseWriter, r *http.Request) {
		var image models.Image
		account, err := common.GetAccount(r)
		if err != nil {
			err := errors.NewBadRequest(err.Error())
			w.WriteHeader(err.Status)
			json.NewEncoder(w).Encode(&err)
			return
		}
		if imageID := chi.URLParam(r, "imageId"); imageID != "" {
			id, err := strconv.Atoi(imageID)
			if err != nil {
				err := errors.NewBadRequest(err.Error())
				w.WriteHeader(err.Status)
				json.NewEncoder(w).Encode(&err)
				return
			}
			result := db.DB.Where("images.account = ?", account).Joins("Commit").First(&image, id)
			if image.InstallerID != nil {
				result := db.DB.First(&image.Installer, image.InstallerID)
				if result.Error != nil {
					err := errors.NewInternalServerError()
					w.WriteHeader(err.Status)
					json.NewEncoder(w).Encode(&err)
					return
				}
			}
			err = db.DB.Model(&image.Commit).Association("Packages").Find(&image.Commit.Packages)
			if err != nil {
				err := errors.NewInternalServerError()
				w.WriteHeader(err.Status)
				json.NewEncoder(w).Encode(&err)
				return
			}
			if result.Error != nil {
				err := errors.NewNotFound(result.Error.Error())
				w.WriteHeader(err.Status)
				json.NewEncoder(w).Encode(&err)
				return
			}
			ctx := context.WithValue(r.Context(), imageKey, &image)
			next.ServeHTTP(w, r.WithContext(ctx))
		}
	})
}

// A CreateImageRequest model.
type CreateImageRequest struct {
	// The image to create.
	//
	// in: body
	// required: true
	Image *models.Image
}

func createImage(image *models.Image, account string, headers map[string]string) error {
	image, err := imagebuilder.Client.ComposeCommit(image, headers)
	if err != nil {
		return err
	}
	image.Account = account
	image.Commit.Account = account
	image.Commit.Status = models.ImageStatusBuilding
	image.Status = models.ImageStatusBuilding
	if image.ImageType == models.ImageTypeInstaller {
		image.Installer = &models.Installer{
			Status:  models.ImageStatusCreated,
			Account: image.Account,
		}
		tx := db.DB.Create(&image.Installer)
		if tx.Error != nil {
			return tx.Error
		}
	}
	tx := db.DB.Create(&image.Commit)
	if tx.Error != nil {
		return tx.Error
	}
	tx = db.DB.Create(&image)
	if tx.Error != nil {
		return tx.Error
	}
	return nil
}

func postProcessImage(id uint, headers map[string]string) {
	defer func() {
		if err := recover(); err != nil {
			log.Fatalf("%s", err)
		}
	}()
	var i *models.Image
	db.DB.Joins("Commit").Joins("Installer").First(&i, id)
	for {
		i, err := updateImageStatus(i, headers)
		if err != nil {
			log.Error(err)
			panic(err)
		}
		if i.Commit.Status != models.ImageStatusBuilding {
			break
		}
		time.Sleep(1 * time.Minute)
	}
	log.Infof("Commit %#v for Image %#v is ready. Creating OSTree repo.", i.Commit, i)
	repo := &models.Repo{
		CommitID: i.Commit.ID,
		Commit:   i.Commit,
	}
	tx := db.DB.Create(repo)
	if tx.Error != nil {
		log.Error(tx.Error)
		panic(tx.Error)
	}
	repo, err := commits.RepoBuilderInstance.ImportRepo(repo)
	if err != nil {
		log.Error(err)
		panic(err)
	}
	log.Infof("OSTree repo %d for commit %d and Image %d is ready. ", repo.ID, i.Commit.ID, i.ID)

	// TODO: This is also where we need to get the metadata from image builder
	// in a separate goroutine

	// TODO: We need to discuss this whole thing post-July deliverable
	if i.ImageType == models.ImageTypeInstaller {
		i, err := imagebuilder.Client.ComposeInstaller(repo, i, headers)
		if err != nil {
			log.Error(err)
			panic(err)
		}
		i.Installer.Status = models.ImageStatusBuilding
		tx := db.DB.Save(&i.Installer)
		if tx.Error != nil {
			log.Error(err)
			panic(err)
		}

		for {
			i, err := updateImageStatus(i, headers)
			if err != nil {
				panic(err)
			}
			if i.Installer.Status != models.ImageStatusBuilding {
				break
			}
			time.Sleep(1 * time.Minute)
		}

	}

	if i.Commit.Status == models.ImageStatusSuccess {
		if i.Installer != nil || i.Installer.Status == models.ImageStatusSuccess {
			i.Status = models.ImageStatusSuccess
			db.DB.Save(&i)
		}
	}
}

// Create creates an image on hosted image builder.
// It always creates a commit on Image Builder.
// We're creating a update on the background to transfer the commit to our repo.
func Create(w http.ResponseWriter, r *http.Request) {
	defer r.Body.Close()
	var image *models.Image
	if err := json.NewDecoder(r.Body).Decode(&image); err != nil {
		log.Error(err)
		err := errors.NewInternalServerError()
		w.WriteHeader(err.Status)
		json.NewEncoder(w).Encode(&err)
		return
	}
	if err := image.ValidateRequest(); err != nil {
		log.Info(err)
		err := errors.NewBadRequest(err.Error())
		w.WriteHeader(err.Status)
		json.NewEncoder(w).Encode(&err)
		return
	}
	account, err := common.GetAccount(r)
	if err != nil {
		log.Info(err)
		err := errors.NewBadRequest(err.Error())
		w.WriteHeader(err.Status)
		json.NewEncoder(w).Encode(&err)
		return
	}
	headers := common.GetOutgoingHeaders(r)
	err = createImage(image, account, headers)
	if err != nil {
		log.Error(err)
		err := errors.NewInternalServerError()
		err.Title = "Failed creating image"
		w.WriteHeader(err.Status)
		json.NewEncoder(w).Encode(&err)
		return
	}
	w.WriteHeader(http.StatusOK)
	json.NewEncoder(w).Encode(&image)

	go postProcessImage(image.ID, headers)
}

var imageFilters = common.ComposeFilters(
	common.OneOfFilterHandler(&common.Filter{
		QueryParam: "status",
		DBField:    "images.status",
	}),
	common.ContainFilterHandler(&common.Filter{
		QueryParam: "name",
		DBField:    "images.name",
	}),
	common.ContainFilterHandler(&common.Filter{
		QueryParam: "distribution",
		DBField:    "images.distribution",
	}),
	common.CreatedAtFilterHandler(&common.Filter{
		QueryParam: "created_at",
		DBField:    "images.created_at",
	}),
	common.SortFilterHandler("images", "created_at", "DESC"),
)

type validationError struct {
	Key    string
	Reason string
}

func validateGetAllSearchParams(next http.Handler) http.Handler {
	return http.HandlerFunc(func(w http.ResponseWriter, r *http.Request) {
		errs := []validationError{}
		if statuses, ok := r.URL.Query()["status"]; ok {
			for _, status := range statuses {
				if status != models.ImageStatusCreated && status != models.ImageStatusBuilding && status != models.ImageStatusError && status != models.ImageStatusSuccess {
					errs = append(errs, validationError{Key: "status", Reason: fmt.Sprintf("%s is not a valid status. Status must be %s", status, strings.Join(validStatuses, " or "))})
				}
			}
		}
		if val := r.URL.Query().Get("created_at"); val != "" {
			if _, err := time.Parse(common.LayoutISO, val); err != nil {
				errs = append(errs, validationError{Key: "created_at", Reason: err.Error()})
			}
		}
		if val := r.URL.Query().Get("sort_by"); val != "" {
			name := val
			if string(val[0]) == "-" {
				name = val[1:]
			}
			if name != "status" && name != "name" && name != "distribution" && name != "created_at" {
				errs = append(errs, validationError{Key: "sort_by", Reason: fmt.Sprintf("%s is not a valid sort_by. Sort-by must be status or name or distribution or created_at", name)})
			}
		}

		if len(errs) == 0 {
			next.ServeHTTP(w, r)
			return
		}
		w.WriteHeader(http.StatusBadRequest)
		json.NewEncoder(w).Encode(&errs)
	})
}

// GetAll image objects from the database for an account
func GetAll(w http.ResponseWriter, r *http.Request) {
	var images []models.Image
	result := imageFilters(r, db.DB)
	pagination := common.GetPagination(r)
	account, err := common.GetAccount(r)
	if err != nil {
		log.Info(err)
		err := errors.NewBadRequest(err.Error())
		w.WriteHeader(err.Status)
		json.NewEncoder(w).Encode(&err)
		return
	}
	result = result.Limit(pagination.Limit).Offset(pagination.Offset).Where("images.account = ?", account).Joins("Commit").Joins("Installer").Find(&images)
	if result.Error != nil {
		log.Error(err)
		err := errors.NewInternalServerError()
		w.WriteHeader(err.Status)
		json.NewEncoder(w).Encode(&err)
		return
	}
	json.NewEncoder(w).Encode(&images)
}

func getImage(w http.ResponseWriter, r *http.Request) *models.Image {
	ctx := r.Context()
	image, ok := ctx.Value(imageKey).(*models.Image)
	if !ok {
		err := errors.NewBadRequest("Must pass image id")
		w.WriteHeader(err.Status)
		json.NewEncoder(w).Encode(&err)
		return nil
	}
	return image
}

func updateImageStatus(image *models.Image, headers map[string]string) (*models.Image, error) {
	log.Info("Requesting image status on image builder aa")
	if image.Commit.Status == models.ImageStatusBuilding {
		image, err := imagebuilder.Client.GetCommitStatus(image, headers)
		if err != nil {
			return image, err
		}
		if image.Commit.Status != models.ImageStatusBuilding && image.Installer == nil {
			tx := db.DB.Save(&image.Commit)
			if tx.Error != nil {
				return image, tx.Error
			}
		}
	}
	if image.Installer != nil && image.Installer.Status == models.ImageStatusBuilding {
		image, err := imagebuilder.Client.GetInstallerStatus(image, headers)
		if err != nil {
			return image, err
		}
		if image.Installer.Status != models.ImageStatusBuilding {
			tx := db.DB.Save(&image.Installer)
			if tx.Error != nil {
				return image, tx.Error
			}
		}
	}
	if image.Status != models.ImageStatusBuilding {
		tx := db.DB.Save(&image)
		if tx.Error != nil {
			return image, tx.Error
		}
	}
	return image, nil
}

// GetStatusByID returns the image status. If still building, goes to image builder API.
func GetStatusByID(w http.ResponseWriter, r *http.Request) {
	if image := getImage(w, r); image != nil {
		if image.Status == models.ImageStatusBuilding {
			var err error
			headers := common.GetOutgoingHeaders(r)
			image, err = updateImageStatus(image, headers)
			if err != nil {
				log.Error(err)
				err := errors.NewInternalServerError()
				w.WriteHeader(err.Status)
				json.NewEncoder(w).Encode(&err)
				return
			}
		}
		json.NewEncoder(w).Encode(struct {
			Status string
			Name   string
			ID     uint
		}{
			image.Status,
			image.Name,
			image.ID,
		})
	}
}

// GetByID obtains a image from the database for an account
func GetByID(w http.ResponseWriter, r *http.Request) {
	if image := getImage(w, r); image != nil {
		if image.Status == models.ImageStatusBuilding {
			var err error
			headers := common.GetOutgoingHeaders(r)
			image, err = updateImageStatus(image, headers)
			if err != nil {
				log.Error(err)
				err := errors.NewInternalServerError()
				w.WriteHeader(err.Status)
				json.NewEncoder(w).Encode(&err)
				return
			}
		}
		json.NewEncoder(w).Encode(image)
	}
}

// CreateInstallerForImage creates a installer for a Image
// It requires a created image and an update for the commit
func CreateInstallerForImage(w http.ResponseWriter, r *http.Request) {
	image := getImage(w, r)
	var imageInstaller *models.Installer
	if err := json.NewDecoder(r.Body).Decode(&imageInstaller); err != nil {
		log.Error(err)
		err := errors.NewInternalServerError()
		w.WriteHeader(err.Status)
		json.NewEncoder(w).Encode(&err)
		return
	}
	image.ImageType = models.ImageTypeInstaller
	image.Installer = imageInstaller

	tx := db.DB.Save(&image)
	if tx.Error != nil {
		log.Error(tx.Error)
		err := errors.NewInternalServerError()
		err.Title = "Failed saving image status"
		w.WriteHeader(err.Status)
		json.NewEncoder(w).Encode(&err)
		return
	}
	headers := common.GetOutgoingHeaders(r)
	var repo *models.Repo
	result := db.DB.Where("ID = ?", image.Commit.ID).First(&repo)
	if result.Error != nil {
		err := errors.NewBadRequest(fmt.Sprintf("Commit Repo wasn't found in the database: #%v", image.Commit.ID))
		w.WriteHeader(err.Status)
		json.NewEncoder(w).Encode(&err)
		return
	}
	image, err := imagebuilder.Client.ComposeInstaller(repo, image, headers)
	if err != nil {
		log.Error(err)
		err := errors.NewInternalServerError()
		w.WriteHeader(err.Status)
		json.NewEncoder(w).Encode(&err)
		return
	}
	image.Installer.Status = models.ImageStatusBuilding
	image.Status = models.ImageStatusBuilding
	tx = db.DB.Save(&image)
	if tx.Error != nil {
		log.Error(err)
		err := errors.NewInternalServerError()
		w.WriteHeader(err.Status)
		json.NewEncoder(w).Encode(&err)
		return
	}
	tx = db.DB.Save(&image.Installer)
	if tx.Error != nil {
		log.Error(err)
		err := errors.NewInternalServerError()
		w.WriteHeader(err.Status)
		json.NewEncoder(w).Encode(&err)
		return
	}

	go func(id uint) {
		var i *models.Image
		db.DB.Joins("Commit").Joins("Installer").First(&i, id)
		for {
			i, err := updateImageStatus(i, headers)
			if err != nil {
				panic(err)
			}
			if i.Installer.Status != models.ImageStatusBuilding {
				break
			}
			time.Sleep(1 * time.Minute)
		}
		// adding user info into ISO via kickstart file
		if i.Installer.Status == models.ImageStatusSuccess {
<<<<<<< HEAD
			err = addUserInfo(image, w)
=======
			err = addUserInfo(image)
>>>>>>> 4372b2eb
			if err != nil {
				log.Error(err)
				err := errors.NewInternalServerError()
				w.WriteHeader(err.Status)
				json.NewEncoder(w).Encode(&err)
				return
			}
		}
	}(image.ID)

	w.WriteHeader(http.StatusOK)
	json.NewEncoder(w).Encode(&image)
}

// Download the ISO, inject the kickstart with username and ssh key
// re upload the ISO
<<<<<<< HEAD
func addUserInfo(image *models.Image, w http.ResponseWriter) error {
	downloadUrl := image.Installer.ImageBuildISOURL
	uploadUrl := "Example upload URL"
	imageName := image.Name

	err := downloadISO(imageName, downloadUrl)
	if err != nil {
		log.Error(err)
		err := errors.NewInternalServerError()
		w.WriteHeader(err.Status)
		json.NewEncoder(w).Encode(&err)
		return err
	}
	err = uploadISO(image, uploadUrl)
	if err != nil {
		log.Error(err)
		err := errors.NewInternalServerError()
		w.WriteHeader(err.Status)
		json.NewEncoder(w).Encode(&err)
=======
func addUserInfo(image *models.Image) error {
	downloadUrl := image.Installer.ImageBuildISOURL
	uploadUrl := "Example upload URL"
	imageName := image.Name
	sshKey := image.Installer.SSHKey
	username := image.Installer.Username
	kickstart := "finalKickstart-" + username + ".ks"

	err := downloadISO(imageName, downloadUrl)
	if err != nil {
		return err
	}

	err = addSSHKeyToKickstart(sshKey, username, kickstart)
	if err != nil {
		return err
	}

	err = uploadISO(imageName, uploadUrl)
	if err != nil {
>>>>>>> 4372b2eb
		return err
	}

	err = cleanFiles("KickstartFile", imageName)
	if err != nil {
<<<<<<< HEAD
		log.Error(err)
		err := errors.NewInternalServerError()
		w.WriteHeader(err.Status)
		json.NewEncoder(w).Encode(&err)
=======
>>>>>>> 4372b2eb
		return err
	}

	return nil
}

<<<<<<< HEAD
=======
// template struct for username and ssh key
type UnameSsh struct {
	Sshkey   string
	Username string
}

// Adds user provided ssh key to the kickstart file.
func addSSHKeyToKickstart(sshKey string, username string, kickstart string) error {
	td := UnameSsh{sshKey, username}
	t, err := template.ParseFiles("templateKickstart.ks")
	if err != nil {
		return err
	}

	file, err := os.Create(kickstart)
	if err != nil {
		return err
	}

	err = t.Execute(file, td)
	if err != nil {
		return err
	}
	file.Close()

	return nil
}

>>>>>>> 4372b2eb
// Download created ISO into the file system.
func downloadISO(isoName string, url string) error {
	iso, err := os.Create(isoName)
	if err != nil {
		return err
	}
	defer iso.Close()

	res, err := http.Get(url)
	if err != nil {
		return err
	}
	defer res.Body.Close()

	_, err = io.Copy(iso, res.Body)
	if err != nil {
		return err
	}

	return nil
}

// Upload finished ISO to S3
<<<<<<< HEAD
func uploadISO(image *models.Image, url string) error {
	cfg := config.Get()
	var uploader commits.Uploader
	uploader = &commits.FileUploader{
		BaseDir: "./",
	}
	if cfg.BucketName != "" {
		uploader = commits.NewS3Uploader()
	}
	uploadPath := fmt.Sprintf("%s/%s", image.Account, image.Installer.ImageBuildISOURL)
	return uploader.UploadFile(image.Name, uploadPath)
=======
func uploadISO(isoFilename string, url string) error {
	return nil
>>>>>>> 4372b2eb
}

// Remove edited kickstart after use.
func cleanFiles(kickstart string, isoName string) error {
	err := os.Remove(kickstart)
	if err != nil {
		return err
	}
	log.Info("Kickstart file " + kickstart + " removed!")

	err = os.Remove(isoName)
	if err != nil {
		return err
	}
	log.Info("ISO file " + isoName + " removed!")

	return nil
<<<<<<< HEAD
=======
}

//GetRepoForImage gets the repository for a Image
func GetRepoForImage(w http.ResponseWriter, r *http.Request) {
	if image := getImage(w, r); image != nil {
		var repo *models.Repo
		result := db.DB.Where("commit_id = ?", image.Commit.ID).First(&repo)
		if result.Error != nil {
			err := errors.NewNotFound(fmt.Sprintf("Commit repo wasn't found in the database: #%v", image.Commit.ID))
			w.WriteHeader(err.Status)
			json.NewEncoder(w).Encode(&err)
			return
		}
		json.NewEncoder(w).Encode(repo)
	}
>>>>>>> 4372b2eb
}<|MERGE_RESOLUTION|>--- conflicted
+++ resolved
@@ -503,11 +503,7 @@
 		}
 		// adding user info into ISO via kickstart file
 		if i.Installer.Status == models.ImageStatusSuccess {
-<<<<<<< HEAD
-			err = addUserInfo(image, w)
-=======
 			err = addUserInfo(image)
->>>>>>> 4372b2eb
 			if err != nil {
 				log.Error(err)
 				err := errors.NewInternalServerError()
@@ -524,27 +520,6 @@
 
 // Download the ISO, inject the kickstart with username and ssh key
 // re upload the ISO
-<<<<<<< HEAD
-func addUserInfo(image *models.Image, w http.ResponseWriter) error {
-	downloadUrl := image.Installer.ImageBuildISOURL
-	uploadUrl := "Example upload URL"
-	imageName := image.Name
-
-	err := downloadISO(imageName, downloadUrl)
-	if err != nil {
-		log.Error(err)
-		err := errors.NewInternalServerError()
-		w.WriteHeader(err.Status)
-		json.NewEncoder(w).Encode(&err)
-		return err
-	}
-	err = uploadISO(image, uploadUrl)
-	if err != nil {
-		log.Error(err)
-		err := errors.NewInternalServerError()
-		w.WriteHeader(err.Status)
-		json.NewEncoder(w).Encode(&err)
-=======
 func addUserInfo(image *models.Image) error {
 	downloadUrl := image.Installer.ImageBuildISOURL
 	uploadUrl := "Example upload URL"
@@ -563,29 +538,19 @@
 		return err
 	}
 
-	err = uploadISO(imageName, uploadUrl)
-	if err != nil {
->>>>>>> 4372b2eb
+	err = uploadISO(image, uploadUrl)
+	if err != nil {
 		return err
 	}
 
 	err = cleanFiles("KickstartFile", imageName)
 	if err != nil {
-<<<<<<< HEAD
-		log.Error(err)
-		err := errors.NewInternalServerError()
-		w.WriteHeader(err.Status)
-		json.NewEncoder(w).Encode(&err)
-=======
->>>>>>> 4372b2eb
 		return err
 	}
 
 	return nil
 }
 
-<<<<<<< HEAD
-=======
 // template struct for username and ssh key
 type UnameSsh struct {
 	Sshkey   string
@@ -614,7 +579,6 @@
 	return nil
 }
 
->>>>>>> 4372b2eb
 // Download created ISO into the file system.
 func downloadISO(isoName string, url string) error {
 	iso, err := os.Create(isoName)
@@ -638,7 +602,6 @@
 }
 
 // Upload finished ISO to S3
-<<<<<<< HEAD
 func uploadISO(image *models.Image, url string) error {
 	cfg := config.Get()
 	var uploader commits.Uploader
@@ -650,10 +613,6 @@
 	}
 	uploadPath := fmt.Sprintf("%s/%s", image.Account, image.Installer.ImageBuildISOURL)
 	return uploader.UploadFile(image.Name, uploadPath)
-=======
-func uploadISO(isoFilename string, url string) error {
-	return nil
->>>>>>> 4372b2eb
 }
 
 // Remove edited kickstart after use.
@@ -671,8 +630,6 @@
 	log.Info("ISO file " + isoName + " removed!")
 
 	return nil
-<<<<<<< HEAD
-=======
 }
 
 //GetRepoForImage gets the repository for a Image
@@ -688,5 +645,4 @@
 		}
 		json.NewEncoder(w).Encode(repo)
 	}
->>>>>>> 4372b2eb
 }