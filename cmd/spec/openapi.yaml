components:
  schemas:
    v1.AddUpdate:
      properties:
        CommitID: {}
        DeviceUUID:
          type: string
      type: object
    v1.BadRequest:
      properties:
        Code:
          type: string
        Status:
          type: integer
        Title:
          type: string
      type: object
<<<<<<< HEAD
    v1.CreateThirdPartyRepo:
      properties:
        Account:
          type: string
        CreatedAt:
          format: date-time
          type: string
        DeletedAt: {}
        Description:
          type: string
        ID: {}
        Name:
          type: string
        URL:
          type: string
        UpdatedAt:
          format: date-time
          type: string
=======
    v1.CheckImageResponse:
      properties:
        ImageExists:
          type: boolean
>>>>>>> af09d746
      type: object
    v1.Device:
      properties:
        Connected:
          type: boolean
        CreatedAt:
          format: date-time
          type: string
        DeletedAt: {}
        DesiredHash:
          type: string
        ID: {}
        RHCClientID:
          type: string
        UUID:
          type: string
        UpdatedAt:
          format: date-time
          type: string
      type: object
    v1.DeviceDetails:
      properties:
        Device:
          properties:
            Connected:
              type: boolean
            CreatedAt:
              format: date-time
              type: string
            DeletedAt: {}
            DesiredHash:
              type: string
            ID: {}
            RHCClientID:
              type: string
            UUID:
              type: string
            UpdatedAt:
              format: date-time
              type: string
          type: object
        ImageInfo:
          properties:
            Image:
              properties:
                Account:
                  type: string
                Commit:
                  properties:
                    Account:
                      type: string
                    Arch:
                      type: string
                    BlueprintToml:
                      type: string
                    BuildDate:
                      type: string
                    BuildNumber: {}
                    ComposeJobID:
                      type: string
                    CreatedAt:
                      format: date-time
                      type: string
                    DeletedAt: {}
                    ID: {}
                    ImageBuildHash:
                      type: string
                    ImageBuildParentHash:
                      type: string
                    ImageBuildTarURL:
                      type: string
                    InstalledPackages:
                      items:
                        properties:
                          CreatedAt:
                            format: date-time
                            type: string
                          DeletedAt: {}
                          ID: {}
                          UpdatedAt:
                            format: date-time
                            type: string
                          arch:
                            type: string
                          epoch:
                            type: string
                          name:
                            type: string
                          release:
                            type: string
                          sigmd5:
                            type: string
                          signature:
                            type: string
                          type:
                            type: string
                          version:
                            type: string
                        type: object
                      type: array
                    OSTreeCommit:
                      type: string
                    OSTreeParentCommit:
                      type: string
                    OSTreeRef:
                      type: string
                    Status:
                      type: string
                    UpdatedAt:
                      format: date-time
                      type: string
                  type: object
                CommitID: {}
                CreatedAt:
                  format: date-time
                  type: string
                DeletedAt: {}
                Description:
                  type: string
                Distribution:
                  type: string
                ID: {}
                ImageSetID: {}
                ImageType:
                  type: string
                Installer:
                  properties:
                    Account:
                      type: string
                    Checksum:
                      type: string
                    ComposeJobID:
                      type: string
                    CreatedAt:
                      format: date-time
                      type: string
                    DeletedAt: {}
                    ID: {}
                    ImageBuildISOURL:
                      type: string
                    SshKey:
                      type: string
                    Status:
                      type: string
                    UpdatedAt:
                      format: date-time
                      type: string
                    Username:
                      type: string
                  type: object
                InstallerID: {}
                Name:
                  type: string
                OutputTypes:
                  items:
                    type: string
                  type: array
                Packages:
                  items:
                    properties:
                      CreatedAt:
                        format: date-time
                        type: string
                      DeletedAt: {}
                      ID: {}
                      Name:
                        type: string
                      UpdatedAt:
                        format: date-time
                        type: string
                    type: object
                  type: array
                Status:
                  type: string
                UpdatedAt:
                  format: date-time
                  type: string
                Version:
                  type: integer
              type: object
            RollbackImage:
              properties:
                Account:
                  type: string
                Commit:
                  properties:
                    Account:
                      type: string
                    Arch:
                      type: string
                    BlueprintToml:
                      type: string
                    BuildDate:
                      type: string
                    BuildNumber: {}
                    ComposeJobID:
                      type: string
                    CreatedAt:
                      format: date-time
                      type: string
                    DeletedAt: {}
                    ID: {}
                    ImageBuildHash:
                      type: string
                    ImageBuildParentHash:
                      type: string
                    ImageBuildTarURL:
                      type: string
                    InstalledPackages:
                      items:
                        properties:
                          CreatedAt:
                            format: date-time
                            type: string
                          DeletedAt: {}
                          ID: {}
                          UpdatedAt:
                            format: date-time
                            type: string
                          arch:
                            type: string
                          epoch:
                            type: string
                          name:
                            type: string
                          release:
                            type: string
                          sigmd5:
                            type: string
                          signature:
                            type: string
                          type:
                            type: string
                          version:
                            type: string
                        type: object
                      type: array
                    OSTreeCommit:
                      type: string
                    OSTreeParentCommit:
                      type: string
                    OSTreeRef:
                      type: string
                    Status:
                      type: string
                    UpdatedAt:
                      format: date-time
                      type: string
                  type: object
                CommitID: {}
                CreatedAt:
                  format: date-time
                  type: string
                DeletedAt: {}
                Description:
                  type: string
                Distribution:
                  type: string
                ID: {}
                ImageSetID: {}
                ImageType:
                  type: string
                Installer:
                  properties:
                    Account:
                      type: string
                    Checksum:
                      type: string
                    ComposeJobID:
                      type: string
                    CreatedAt:
                      format: date-time
                      type: string
                    DeletedAt: {}
                    ID: {}
                    ImageBuildISOURL:
                      type: string
                    SshKey:
                      type: string
                    Status:
                      type: string
                    UpdatedAt:
                      format: date-time
                      type: string
                    Username:
                      type: string
                  type: object
                InstallerID: {}
                Name:
                  type: string
                OutputTypes:
                  items:
                    type: string
                  type: array
                Packages:
                  items:
                    properties:
                      CreatedAt:
                        format: date-time
                        type: string
                      DeletedAt: {}
                      ID: {}
                      Name:
                        type: string
                      UpdatedAt:
                        format: date-time
                        type: string
                    type: object
                  type: array
                Status:
                  type: string
                UpdatedAt:
                  format: date-time
                  type: string
                Version:
                  type: integer
              type: object
            UpdatesAvailable:
              items:
                properties:
                  Image:
                    properties:
                      Account:
                        type: string
                      Commit:
                        properties:
                          Account:
                            type: string
                          Arch:
                            type: string
                          BlueprintToml:
                            type: string
                          BuildDate:
                            type: string
                          BuildNumber: {}
                          ComposeJobID:
                            type: string
                          CreatedAt:
                            format: date-time
                            type: string
                          DeletedAt: {}
                          ID: {}
                          ImageBuildHash:
                            type: string
                          ImageBuildParentHash:
                            type: string
                          ImageBuildTarURL:
                            type: string
                          InstalledPackages:
                            items:
                              properties:
                                CreatedAt:
                                  format: date-time
                                  type: string
                                DeletedAt: {}
                                ID: {}
                                UpdatedAt:
                                  format: date-time
                                  type: string
                                arch:
                                  type: string
                                epoch:
                                  type: string
                                name:
                                  type: string
                                release:
                                  type: string
                                sigmd5:
                                  type: string
                                signature:
                                  type: string
                                type:
                                  type: string
                                version:
                                  type: string
                              type: object
                            type: array
                          OSTreeCommit:
                            type: string
                          OSTreeParentCommit:
                            type: string
                          OSTreeRef:
                            type: string
                          Status:
                            type: string
                          UpdatedAt:
                            format: date-time
                            type: string
                        type: object
                      CommitID: {}
                      CreatedAt:
                        format: date-time
                        type: string
                      DeletedAt: {}
                      Description:
                        type: string
                      Distribution:
                        type: string
                      ID: {}
                      ImageSetID: {}
                      ImageType:
                        type: string
                      Installer:
                        properties:
                          Account:
                            type: string
                          Checksum:
                            type: string
                          ComposeJobID:
                            type: string
                          CreatedAt:
                            format: date-time
                            type: string
                          DeletedAt: {}
                          ID: {}
                          ImageBuildISOURL:
                            type: string
                          SshKey:
                            type: string
                          Status:
                            type: string
                          UpdatedAt:
                            format: date-time
                            type: string
                          Username:
                            type: string
                        type: object
                      InstallerID: {}
                      Name:
                        type: string
                      OutputTypes:
                        items:
                          type: string
                        type: array
                      Packages:
                        items:
                          properties:
                            CreatedAt:
                              format: date-time
                              type: string
                            DeletedAt: {}
                            ID: {}
                            Name:
                              type: string
                            UpdatedAt:
                              format: date-time
                              type: string
                          type: object
                        type: array
                      Status:
                        type: string
                      UpdatedAt:
                        format: date-time
                        type: string
                      Version:
                        type: integer
                    type: object
                  PackageDiff:
                    properties:
                      Added:
                        items:
                          properties:
                            CreatedAt:
                              format: date-time
                              type: string
                            DeletedAt: {}
                            ID: {}
                            UpdatedAt:
                              format: date-time
                              type: string
                            arch:
                              type: string
                            epoch:
                              type: string
                            name:
                              type: string
                            release:
                              type: string
                            sigmd5:
                              type: string
                            signature:
                              type: string
                            type:
                              type: string
                            version:
                              type: string
                          type: object
                        type: array
                      Removed:
                        items:
                          properties:
                            CreatedAt:
                              format: date-time
                              type: string
                            DeletedAt: {}
                            ID: {}
                            UpdatedAt:
                              format: date-time
                              type: string
                            arch:
                              type: string
                            epoch:
                              type: string
                            name:
                              type: string
                            release:
                              type: string
                            sigmd5:
                              type: string
                            signature:
                              type: string
                            type:
                              type: string
                            version:
                              type: string
                          type: object
                        type: array
                      Upgraded:
                        items:
                          properties:
                            CreatedAt:
                              format: date-time
                              type: string
                            DeletedAt: {}
                            ID: {}
                            UpdatedAt:
                              format: date-time
                              type: string
                            arch:
                              type: string
                            epoch:
                              type: string
                            name:
                              type: string
                            release:
                              type: string
                            sigmd5:
                              type: string
                            signature:
                              type: string
                            type:
                              type: string
                            version:
                              type: string
                          type: object
                        type: array
                    type: object
                type: object
              type: array
          type: object
        UpdateTransactions:
          items:
            properties:
              Account:
                type: string
              Commit:
                properties:
                  Account:
                    type: string
                  Arch:
                    type: string
                  BlueprintToml:
                    type: string
                  BuildDate:
                    type: string
                  BuildNumber: {}
                  ComposeJobID:
                    type: string
                  CreatedAt:
                    format: date-time
                    type: string
                  DeletedAt: {}
                  ID: {}
                  ImageBuildHash:
                    type: string
                  ImageBuildParentHash:
                    type: string
                  ImageBuildTarURL:
                    type: string
                  InstalledPackages:
                    items:
                      properties:
                        CreatedAt:
                          format: date-time
                          type: string
                        DeletedAt: {}
                        ID: {}
                        UpdatedAt:
                          format: date-time
                          type: string
                        arch:
                          type: string
                        epoch:
                          type: string
                        name:
                          type: string
                        release:
                          type: string
                        sigmd5:
                          type: string
                        signature:
                          type: string
                        type:
                          type: string
                        version:
                          type: string
                      type: object
                    type: array
                  OSTreeCommit:
                    type: string
                  OSTreeParentCommit:
                    type: string
                  OSTreeRef:
                    type: string
                  Status:
                    type: string
                  UpdatedAt:
                    format: date-time
                    type: string
                type: object
              CommitID: {}
              CreatedAt:
                format: date-time
                type: string
              DeletedAt: {}
              Devices:
                items:
                  properties:
                    Connected:
                      type: boolean
                    CreatedAt:
                      format: date-time
                      type: string
                    DeletedAt: {}
                    DesiredHash:
                      type: string
                    ID: {}
                    RHCClientID:
                      type: string
                    UUID:
                      type: string
                    UpdatedAt:
                      format: date-time
                      type: string
                  type: object
                type: array
              DispatchRecords:
                items:
                  properties:
                    CreatedAt:
                      format: date-time
                      type: string
                    DeletedAt: {}
                    Device:
                      properties:
                        Connected:
                          type: boolean
                        CreatedAt:
                          format: date-time
                          type: string
                        DeletedAt: {}
                        DesiredHash:
                          type: string
                        ID: {}
                        RHCClientID:
                          type: string
                        UUID:
                          type: string
                        UpdatedAt:
                          format: date-time
                          type: string
                      type: object
                    DeviceID: {}
                    ID: {}
                    PlaybookDispatcherID:
                      type: string
                    PlaybookURL:
                      type: string
                    Status:
                      type: string
                    UpdatedAt:
                      format: date-time
                      type: string
                  type: object
                type: array
              ID: {}
              OldCommits:
                items:
                  properties:
                    Account:
                      type: string
                    Arch:
                      type: string
                    BlueprintToml:
                      type: string
                    BuildDate:
                      type: string
                    BuildNumber: {}
                    ComposeJobID:
                      type: string
                    CreatedAt:
                      format: date-time
                      type: string
                    DeletedAt: {}
                    ID: {}
                    ImageBuildHash:
                      type: string
                    ImageBuildParentHash:
                      type: string
                    ImageBuildTarURL:
                      type: string
                    InstalledPackages:
                      items:
                        properties:
                          CreatedAt:
                            format: date-time
                            type: string
                          DeletedAt: {}
                          ID: {}
                          UpdatedAt:
                            format: date-time
                            type: string
                          arch:
                            type: string
                          epoch:
                            type: string
                          name:
                            type: string
                          release:
                            type: string
                          sigmd5:
                            type: string
                          signature:
                            type: string
                          type:
                            type: string
                          version:
                            type: string
                        type: object
                      type: array
                    OSTreeCommit:
                      type: string
                    OSTreeParentCommit:
                      type: string
                    OSTreeRef:
                      type: string
                    Status:
                      type: string
                    UpdatedAt:
                      format: date-time
                      type: string
                  type: object
                type: array
              Repo:
                properties:
                  Commit:
                    properties:
                      Account:
                        type: string
                      Arch:
                        type: string
                      BlueprintToml:
                        type: string
                      BuildDate:
                        type: string
                      BuildNumber: {}
                      ComposeJobID:
                        type: string
                      CreatedAt:
                        format: date-time
                        type: string
                      DeletedAt: {}
                      ID: {}
                      ImageBuildHash:
                        type: string
                      ImageBuildParentHash:
                        type: string
                      ImageBuildTarURL:
                        type: string
                      InstalledPackages:
                        items:
                          properties:
                            CreatedAt:
                              format: date-time
                              type: string
                            DeletedAt: {}
                            ID: {}
                            UpdatedAt:
                              format: date-time
                              type: string
                            arch:
                              type: string
                            epoch:
                              type: string
                            name:
                              type: string
                            release:
                              type: string
                            sigmd5:
                              type: string
                            signature:
                              type: string
                            type:
                              type: string
                            version:
                              type: string
                          type: object
                        type: array
                      OSTreeCommit:
                        type: string
                      OSTreeParentCommit:
                        type: string
                      OSTreeRef:
                        type: string
                      Status:
                        type: string
                      UpdatedAt:
                        format: date-time
                        type: string
                    type: object
                  CommitID: {}
                  CreatedAt:
                    format: date-time
                    type: string
                  DeletedAt: {}
                  ID: {}
                  RepoStatus:
                    type: string
                  RepoURL:
                    type: string
                  UpdatedAt:
                    format: date-time
                    type: string
                type: object
              RepoID: {}
              Status:
                type: string
              Tag:
                type: string
              UpdatedAt:
                format: date-time
                type: string
            type: object
          type: array
      type: object
    v1.Image:
      properties:
        Account:
          type: string
        Commit:
          properties:
            Account:
              type: string
            Arch:
              type: string
            BlueprintToml:
              type: string
            BuildDate:
              type: string
            BuildNumber: {}
            ComposeJobID:
              type: string
            CreatedAt:
              format: date-time
              type: string
            DeletedAt: {}
            ID: {}
            ImageBuildHash:
              type: string
            ImageBuildParentHash:
              type: string
            ImageBuildTarURL:
              type: string
            InstalledPackages:
              items:
                properties:
                  CreatedAt:
                    format: date-time
                    type: string
                  DeletedAt: {}
                  ID: {}
                  UpdatedAt:
                    format: date-time
                    type: string
                  arch:
                    type: string
                  epoch:
                    type: string
                  name:
                    type: string
                  release:
                    type: string
                  sigmd5:
                    type: string
                  signature:
                    type: string
                  type:
                    type: string
                  version:
                    type: string
                type: object
              type: array
            OSTreeCommit:
              type: string
            OSTreeParentCommit:
              type: string
            OSTreeRef:
              type: string
            Status:
              type: string
            UpdatedAt:
              format: date-time
              type: string
          type: object
        CommitID: {}
        CreatedAt:
          format: date-time
          type: string
        DeletedAt: {}
        Description:
          type: string
        Distribution:
          type: string
        ID: {}
        ImageSetID: {}
        ImageType:
          type: string
        Installer:
          properties:
            Account:
              type: string
            Checksum:
              type: string
            ComposeJobID:
              type: string
            CreatedAt:
              format: date-time
              type: string
            DeletedAt: {}
            ID: {}
            ImageBuildISOURL:
              type: string
            SshKey:
              type: string
            Status:
              type: string
            UpdatedAt:
              format: date-time
              type: string
            Username:
              type: string
          type: object
        InstallerID: {}
        Name:
          type: string
        OutputTypes:
          items:
            type: string
          type: array
        Packages:
          items:
            properties:
              CreatedAt:
                format: date-time
                type: string
              DeletedAt: {}
              ID: {}
              Name:
                type: string
              UpdatedAt:
                format: date-time
                type: string
            type: object
          type: array
        Status:
          type: string
        UpdatedAt:
          format: date-time
          type: string
        Version:
          type: integer
      type: object
    v1.ImageSetDetails:
      properties:
        Account:
          type: string
        CreatedAt:
          format: date-time
          type: string
        DeletedAt: {}
        ID: {}
        Images:
          items:
            properties:
              Account:
                type: string
              Commit:
                properties:
                  Account:
                    type: string
                  Arch:
                    type: string
                  BlueprintToml:
                    type: string
                  BuildDate:
                    type: string
                  BuildNumber: {}
                  ComposeJobID:
                    type: string
                  CreatedAt:
                    format: date-time
                    type: string
                  DeletedAt: {}
                  ID: {}
                  ImageBuildHash:
                    type: string
                  ImageBuildParentHash:
                    type: string
                  ImageBuildTarURL:
                    type: string
                  InstalledPackages:
                    items:
                      properties:
                        CreatedAt:
                          format: date-time
                          type: string
                        DeletedAt: {}
                        ID: {}
                        UpdatedAt:
                          format: date-time
                          type: string
                        arch:
                          type: string
                        epoch:
                          type: string
                        name:
                          type: string
                        release:
                          type: string
                        sigmd5:
                          type: string
                        signature:
                          type: string
                        type:
                          type: string
                        version:
                          type: string
                      type: object
                    type: array
                  OSTreeCommit:
                    type: string
                  OSTreeParentCommit:
                    type: string
                  OSTreeRef:
                    type: string
                  Status:
                    type: string
                  UpdatedAt:
                    format: date-time
                    type: string
                type: object
              CommitID: {}
              CreatedAt:
                format: date-time
                type: string
              DeletedAt: {}
              Description:
                type: string
              Distribution:
                type: string
              ID: {}
              ImageSetID: {}
              ImageType:
                type: string
              Installer:
                properties:
                  Account:
                    type: string
                  Checksum:
                    type: string
                  ComposeJobID:
                    type: string
                  CreatedAt:
                    format: date-time
                    type: string
                  DeletedAt: {}
                  ID: {}
                  ImageBuildISOURL:
                    type: string
                  SshKey:
                    type: string
                  Status:
                    type: string
                  UpdatedAt:
                    format: date-time
                    type: string
                  Username:
                    type: string
                type: object
              InstallerID: {}
              Name:
                type: string
              OutputTypes:
                items:
                  type: string
                type: array
              Packages:
                items:
                  properties:
                    CreatedAt:
                      format: date-time
                      type: string
                    DeletedAt: {}
                    ID: {}
                    Name:
                      type: string
                    UpdatedAt:
                      format: date-time
                      type: string
                  type: object
                type: array
              Status:
                type: string
              UpdatedAt:
                format: date-time
                type: string
              Version:
                type: integer
            type: object
          type: array
        Name:
          type: string
        UpdatedAt:
          format: date-time
          type: string
        Version:
          type: integer
      type: object
    v1.InternalServerError:
      properties:
        Code:
          type: string
        Status:
          type: integer
        Title:
          type: string
      type: object
    v1.NotFound:
      properties:
        Code:
          type: string
        Status:
          type: integer
        Title:
          type: string
      type: object
    v1.Repo:
      properties:
        Commit:
          properties:
            Account:
              type: string
            Arch:
              type: string
            BlueprintToml:
              type: string
            BuildDate:
              type: string
            BuildNumber: {}
            ComposeJobID:
              type: string
            CreatedAt:
              format: date-time
              type: string
            DeletedAt: {}
            ID: {}
            ImageBuildHash:
              type: string
            ImageBuildParentHash:
              type: string
            ImageBuildTarURL:
              type: string
            InstalledPackages:
              items:
                properties:
                  CreatedAt:
                    format: date-time
                    type: string
                  DeletedAt: {}
                  ID: {}
                  UpdatedAt:
                    format: date-time
                    type: string
                  arch:
                    type: string
                  epoch:
                    type: string
                  name:
                    type: string
                  release:
                    type: string
                  sigmd5:
                    type: string
                  signature:
                    type: string
                  type:
                    type: string
                  version:
                    type: string
                type: object
              type: array
            OSTreeCommit:
              type: string
            OSTreeParentCommit:
              type: string
            OSTreeRef:
              type: string
            Status:
              type: string
            UpdatedAt:
              format: date-time
              type: string
          type: object
        CommitID: {}
        CreatedAt:
          format: date-time
          type: string
        DeletedAt: {}
        ID: {}
        RepoStatus:
          type: string
        RepoURL:
          type: string
        UpdatedAt:
          format: date-time
          type: string
      type: object
    v1.UpdateTransaction:
      properties:
        Account:
          type: string
        Commit:
          properties:
            Account:
              type: string
            Arch:
              type: string
            BlueprintToml:
              type: string
            BuildDate:
              type: string
            BuildNumber: {}
            ComposeJobID:
              type: string
            CreatedAt:
              format: date-time
              type: string
            DeletedAt: {}
            ID: {}
            ImageBuildHash:
              type: string
            ImageBuildParentHash:
              type: string
            ImageBuildTarURL:
              type: string
            InstalledPackages:
              items:
                properties:
                  CreatedAt:
                    format: date-time
                    type: string
                  DeletedAt: {}
                  ID: {}
                  UpdatedAt:
                    format: date-time
                    type: string
                  arch:
                    type: string
                  epoch:
                    type: string
                  name:
                    type: string
                  release:
                    type: string
                  sigmd5:
                    type: string
                  signature:
                    type: string
                  type:
                    type: string
                  version:
                    type: string
                type: object
              type: array
            OSTreeCommit:
              type: string
            OSTreeParentCommit:
              type: string
            OSTreeRef:
              type: string
            Status:
              type: string
            UpdatedAt:
              format: date-time
              type: string
          type: object
        CommitID: {}
        CreatedAt:
          format: date-time
          type: string
        DeletedAt: {}
        Devices:
          items:
            properties:
              Connected:
                type: boolean
              CreatedAt:
                format: date-time
                type: string
              DeletedAt: {}
              DesiredHash:
                type: string
              ID: {}
              RHCClientID:
                type: string
              UUID:
                type: string
              UpdatedAt:
                format: date-time
                type: string
            type: object
          type: array
        DispatchRecords:
          items:
            properties:
              CreatedAt:
                format: date-time
                type: string
              DeletedAt: {}
              Device:
                properties:
                  Connected:
                    type: boolean
                  CreatedAt:
                    format: date-time
                    type: string
                  DeletedAt: {}
                  DesiredHash:
                    type: string
                  ID: {}
                  RHCClientID:
                    type: string
                  UUID:
                    type: string
                  UpdatedAt:
                    format: date-time
                    type: string
                type: object
              DeviceID: {}
              ID: {}
              PlaybookDispatcherID:
                type: string
              PlaybookURL:
                type: string
              Status:
                type: string
              UpdatedAt:
                format: date-time
                type: string
            type: object
          type: array
        ID: {}
        OldCommits:
          items:
            properties:
              Account:
                type: string
              Arch:
                type: string
              BlueprintToml:
                type: string
              BuildDate:
                type: string
              BuildNumber: {}
              ComposeJobID:
                type: string
              CreatedAt:
                format: date-time
                type: string
              DeletedAt: {}
              ID: {}
              ImageBuildHash:
                type: string
              ImageBuildParentHash:
                type: string
              ImageBuildTarURL:
                type: string
              InstalledPackages:
                items:
                  properties:
                    CreatedAt:
                      format: date-time
                      type: string
                    DeletedAt: {}
                    ID: {}
                    UpdatedAt:
                      format: date-time
                      type: string
                    arch:
                      type: string
                    epoch:
                      type: string
                    name:
                      type: string
                    release:
                      type: string
                    sigmd5:
                      type: string
                    signature:
                      type: string
                    type:
                      type: string
                    version:
                      type: string
                  type: object
                type: array
              OSTreeCommit:
                type: string
              OSTreeParentCommit:
                type: string
              OSTreeRef:
                type: string
              Status:
                type: string
              UpdatedAt:
                format: date-time
                type: string
            type: object
          type: array
        Repo:
          properties:
            Commit:
              properties:
                Account:
                  type: string
                Arch:
                  type: string
                BlueprintToml:
                  type: string
                BuildDate:
                  type: string
                BuildNumber: {}
                ComposeJobID:
                  type: string
                CreatedAt:
                  format: date-time
                  type: string
                DeletedAt: {}
                ID: {}
                ImageBuildHash:
                  type: string
                ImageBuildParentHash:
                  type: string
                ImageBuildTarURL:
                  type: string
                InstalledPackages:
                  items:
                    properties:
                      CreatedAt:
                        format: date-time
                        type: string
                      DeletedAt: {}
                      ID: {}
                      UpdatedAt:
                        format: date-time
                        type: string
                      arch:
                        type: string
                      epoch:
                        type: string
                      name:
                        type: string
                      release:
                        type: string
                      sigmd5:
                        type: string
                      signature:
                        type: string
                      type:
                        type: string
                      version:
                        type: string
                    type: object
                  type: array
                OSTreeCommit:
                  type: string
                OSTreeParentCommit:
                  type: string
                OSTreeRef:
                  type: string
                Status:
                  type: string
                UpdatedAt:
                  format: date-time
                  type: string
              type: object
            CommitID: {}
            CreatedAt:
              format: date-time
              type: string
            DeletedAt: {}
            ID: {}
            RepoStatus:
              type: string
            RepoURL:
              type: string
            UpdatedAt:
              format: date-time
              type: string
          type: object
        RepoID: {}
        Status:
          type: string
        Tag:
          type: string
        UpdatedAt:
          format: date-time
          type: string
      type: object
    v1.bool:
      type: boolean
info:
  license:
    name: MIT
  title: edge-api
  version: 1.0.0
openapi: 3.0.0
paths:
  /images:
    post:
      operationId: createImage
      requestBody:
        content:
          application/json:
            schema:
              $ref: "#/components/schemas/v1.Image"
        required: true
      responses:
        "200":
          content:
            application/json:
              schema:
                $ref: "#/components/schemas/v1.Image"
          description: OK
        "400":
          content:
            application/json:
              schema:
                $ref: "#/components/schemas/v1.BadRequest"
          description: The request sent couldn't be processed.
        "500":
          content:
            application/json:
              schema:
                $ref: "#/components/schemas/v1.InternalServerError"
          description: There was an internal server error.
      summary: Composes an image on Image Builder
    get:
      operationId: listImages
      responses:
        "200":
          content:
            application/json:
              schema:
                type: object
                properties:
                  count:
                    type: integer
                    example: 100
                  data:
                    type: array
                    items:
                      $ref: "#/components/schemas/v1.Image"
          description: OK
        "400":
          content:
            application/json:
              schema:
                $ref: "#/components/schemas/v1.BadRequest"
          description: The request sent couldn't be processed.
        "500":
          content:
            application/json:
              schema:
                $ref: "#/components/schemas/v1.InternalServerError"
          description: There was an internal server error.
      summary: Lists all images for an account.
  /images/{imageId}/update:
    post:
      operationId: CreateImageUpdate
      parameters:
        - name: imageId
          in: path
          required: true
          description: ImageID
          schema:
            type: integer
      requestBody:
        content:
          application/json:
            schema:
              $ref: "#/components/schemas/v1.Image"
        required: true
      responses:
        "200":
          content:
            application/json:
              schema:
                $ref: "#/components/schemas/v1.Image"
          description: OK
        "400":
          content:
            application/json:
              schema:
                $ref: "#/components/schemas/v1.BadRequest"
          description: The request sent couldn't be processed.
        "500":
          content:
            application/json:
              schema:
                $ref: "#/components/schemas/v1.InternalServerError"
          description: There was an internal server error.
      summary: Composes an Update for a image
  /images/{imageId}:
    get:
      operationId: getImage
      parameters:
        - name: imageId
          in: path
          required: true
          description: ImageID
          schema:
            type: integer
      responses:
        "200":
          content:
            application/json:
              schema:
                $ref: "#/components/schemas/v1.Image"
          description: OK
        "400":
          content:
            application/json:
              schema:
                $ref: "#/components/schemas/v1.BadRequest"
          description: The request sent couldn't be processed.
        "500":
          content:
            application/json:
              schema:
                $ref: "#/components/schemas/v1.InternalServerError"
          description: There was an internal server error.
      summary: Get an image by id.
  /images/{ostreeCommitHash}/info:
    get:
      operationId: GetImageByOstree
      parameters:
        - name: ostreeCommitHash
          in: path
          required: true
          description: ostreeCommitHash
          schema:
            type: string
      responses:
        "200":
          content:
            application/json:
              schema:
                $ref: "#/components/schemas/v1.Image"
          description: OK
        "400":
          content:
            application/json:
              schema:
                $ref: "#/components/schemas/v1.BadRequest"
          description: The request sent couldn't be processed.
        "500":
          content:
            application/json:
              schema:
                $ref: "#/components/schemas/v1.InternalServerError"
          description: There was an internal server error.
      summary: Get an image by ostree hash.
  /images/{imageId}/status:
    get:
      operationId: getImageStatus
      parameters:
        - name: imageId
          in: path
          required: true
          description: ImageID
          schema:
            type: integer
      responses:
        "200":
          content:
            application/json:
              schema:
                type: object
                properties:
                  Status:
                    type: string
                    example: BUILDING
          description: OK
        "400":
          content:
            application/json:
              schema:
                $ref: "#/components/schemas/v1.BadRequest"
          description: The request sent couldn't be processed.
        "500":
          content:
            application/json:
              schema:
                $ref: "#/components/schemas/v1.InternalServerError"
          description: There was an internal server error.
      summary: Get image status.
      description: This method goes to image builder if the image is still building and updates the status if needed.
  /images/{imageId}/repo:
    get:
      operationId: getImageRepo
      parameters:
        - name: imageId
          in: path
          required: true
          description: ImageID
          schema:
            type: integer
      responses:
        "200":
          content:
            application/json:
              schema:
                $ref: "#/components/schemas/v1.Repo"
          description: OK
        "400":
          content:
            application/json:
              schema:
                $ref: "#/components/schemas/v1.BadRequest"
          description: The request sent couldn't be processed.
        "500":
          content:
            application/json:
              schema:
                $ref: "#/components/schemas/v1.InternalServerError"
          description: There was an internal server error.
      summary: Get Image OSTree repo.
      description: Returns the information of the OSTree Repository of a particular Image.
  /updates:
    post:
      operationId: UpdateDevice
      requestBody:
        content:
          application/json:
            schema:
              $ref: "#/components/schemas/v1.AddUpdate"
        required: true
      responses:
        "200":
          content:
            application/json:
              schema:
                $ref: "#/components/schemas/v1.UpdateTransaction"
          description: OK
        "400":
          content:
            application/json:
              schema:
                $ref: "#/components/schemas/v1.BadRequest"
          description: The request sent couldn't be processed.
        "500":
          content:
            application/json:
              schema:
                $ref: "#/components/schemas/v1.BadRequest"
          description: There was an internal server error.
      summary: Executes a device update.
      description: Executes a device update.
    get:
      operationId: ListUpdates
      responses:
        "200":
          content:
            application/json:
              schema:
                type: array
                items:
                  $ref: "#/components/schemas/v1.UpdateTransaction"
          description: OK
        "400":
          content:
            application/json:
              schema:
                $ref: "#/components/schemas/v1.BadRequest"
          description: The request sent couldn't be processed.
        "500":
          content:
            application/json:
              schema:
                $ref: "#/components/schemas/v1.BadRequest"
          description: There was an internal server error.
      summary: Gets all device updates.
      description: Gets all device updates.
  /updates/{updateID}:
    get:
      operationId: GetUpdate
      parameters:
        - name: updateID
          in: path
          required: true
          description: An unique ID to identify the update
          schema:
            type: integer
      responses:
        "200":
          content:
            application/json:
              schema:
                $ref: "#/components/schemas/v1.UpdateTransaction"
          description: OK
        "400":
          content:
            application/json:
              schema:
                $ref: "#/components/schemas/v1.BadRequest"
          description: The request sent couldn't be processed.
        "500":
          content:
            application/json:
              schema:
                $ref: "#/components/schemas/v1.InternalServerError"
          description: There was an internal server error.
      summary: Gets a single requested update.
      description: Gets a single requested update.
  /updates/{updateID}/update-playbook.yml:
    get:
      operationId: GetUpdatePlaybook
      parameters:
        - name: updateID
          in: path
          required: true
          description: An unique ID to identify the update the playbook belongs to
          schema:
            type: integer
      responses:
        "200":
          content:
            text/plain:
              schema:
                type: string
                example: ansible playbook for an update
          description: OK
        "400":
          content:
            application/json:
              schema:
                $ref: "#/components/schemas/v1.BadRequest"
          description: The request sent couldn't be processed.
        "500":
          content:
            application/json:
              schema:
                $ref: "#/components/schemas/v1.InternalServerError"
          description: There was an internal server error.
  /updates/device/{DeviceUUID}:
    get:
      operationId: GetUpdateStatusForDevice
      parameters:
        - name: DeviceUUID
          in: path
          required: true
          description: DeviceUUID
          schema:
            type: string
      responses:
        "200":
          content:
            application/json:
              schema:
                $ref: "#/components/schemas/v1.DeviceDetails"
          description: OK
        "400":
          content:
            application/json:
              schema:
                $ref: "#/components/schemas/v1.BadRequest"
          description: The request sent couldn't be processed.
      summary: Return list of available updates for a device.
      description: Return list of available updates for a device.
  /updates/device/{DeviceUUID}/updates:
    get:
      operationId: GetUpdateAvailableForDevice
      parameters:
        - name: DeviceUUID
          in: path
          required: true
          description: DeviceUUID
          schema:
            type: string
      responses:
        "200":
          content:
            application/json:
              schema:
                type: array
                items:
                  type: object
                  properties:
                    Image:
                      $ref: "#/components/schemas/v1.Image"
          description: OK
        "400":
          content:
            application/json:
              schema:
                $ref: "#/components/schemas/v1.BadRequest"
          description: The request sent couldn't be processed.
        "500":
          content:
            application/json:
              schema:
                $ref: "#/components/schemas/v1.InternalServerError"
          description: There was an internal server error.
      summary: Return list of available updates for a device.
      description: Return list of available updates for a device.
  /updates/device/{DeviceUUID}/image:
    get:
      operationId: GetImageInfo
      parameters:
        - name: DeviceUUID
          in: path
          required: true
          description: DeviceUUID
          schema:
            type: string
      responses:
        "200":
          content:
            application/json:
              schema:
                type: object
                properties:
                  Image:
                    $ref: "#/components/schemas/v1.Image"

          description: OK
        "400":
          content:
            application/json:
              schema:
                $ref: "#/components/schemas/v1.BadRequest"
          description: The request sent couldn't be processed.
        "500":
          content:
            application/json:
              schema:
                $ref: "#/components/schemas/v1.InternalServerError"
          description: There was an internal server error.
      summary: Return image running on device.
      description: Return image running on device.
  /devices/{DeviceUUID}:
    get:
      operationId: getDevice
      parameters:
        - name: DeviceUUID
          in: path
          required: true
          description: DeviceUUID
          schema:
            type: string
      responses:
        "200":
          content:
            application/json:
              schema:
                $ref: "#/components/schemas/v1.DeviceDetails"
          description: OK
        "404":
          content:
            application/json:
              schema:
                $ref: "#/components/schemas/v1.NotFound"
          description: The device was not found.
        "400":
          content:
            application/json:
              schema:
                $ref: "#/components/schemas/v1.BadRequest"
          description: The request sent couldn't be processed.
        "500":
          content:
            application/json:
              schema:
                $ref: "#/components/schemas/v1.InternalServerError"
          description: There was an internal server error.
      summary: Get a device by UUID.
  /image-sets/{ImageSetId}:
    get:
      operationId: GetImageSetsByID
      parameters:
        - name: ImageSetId
          in: path
          required: true
          description: ImageSetId
          schema:
            type: string
      responses:
        "200":
          content:
            application/json:
              schema:
                $ref: "#/components/schemas/v1.ImageSetDetails"
          description: OK
  /checkImageName:
    post:
      operationId: checkImageName
      requestBody:
        content:
          application/json:
            schema:
              $ref: "#/components/schemas/v1.Image"
        required: true
      responses:
        "200":
          content:
            application/json:
              schema:
                $ref: "#/components/schemas/v1.CheckImageResponse"
          description: OK
        "400":
          content:
            application/json:
              schema:
                $ref: "#/components/schemas/v1.BadRequest"
          description: The request sent couldn't be processed.
        "500":
          content:
            application/json:
              schema:
                $ref: "#/components/schemas/v1.InternalServerError"
          description: There was an internal server error.
<<<<<<< HEAD
      summary: Check if image name is in use for current account 
  /thirdpartyrepo:
    post:
      operationId: CreateThirdPartyRepo
      requestBody:
        content:
          application/json:
            schema:
              $ref: '#/components/schemas/v1.CreateThirdPartyRepo'
        required: true
      responses:
        "200":
          content:
            application/json:
              schema:
                $ref: '#/components/schemas/v1.CreateThirdPartyRepo'
          description: OK
        "400":
          content:
            application/json:
              schema:
                $ref: '#/components/schemas/v1.BadRequest'
          description: The request sent couldn't be processed.
        "500":
          content:
            application/json:
              schema:
                $ref: '#/components/schemas/v1.InternalServerError'
          description: There was an internal server error.
      summary: Create Third Party Repository for an account.
    get:
      operationId: GetAllThirdPartyRepo
      responses:
        "200":
          content:
            application/json:
              schema:
                type: object
                properties:
                  data:
                    type: array
                    items:
                      $ref: '#/components/schemas/v1.CreateThirdPartyRepo'
          description: OK
        "400":
          content:
            application/json:
              schema:
                $ref: '#/components/schemas/v1.BadRequest'
          description: The request sent couldn't be processed.
        "500":
          content:
            application/json:
              schema:
                $ref: '#/components/schemas/v1.InternalServerError'
          description: There was an internal server error.
      summary: Lists all Third Party Repository for an account.
=======
      summary: Check if image name is in use for current account
>>>>>>> af09d746
<|MERGE_RESOLUTION|>--- conflicted
+++ resolved
@@ -15,7 +15,6 @@
         Title:
           type: string
       type: object
-<<<<<<< HEAD
     v1.CreateThirdPartyRepo:
       properties:
         Account:
@@ -34,12 +33,10 @@
         UpdatedAt:
           format: date-time
           type: string
-=======
     v1.CheckImageResponse:
       properties:
         ImageExists:
           type: boolean
->>>>>>> af09d746
       type: object
     v1.Device:
       properties:
@@ -2092,7 +2089,6 @@
               schema:
                 $ref: "#/components/schemas/v1.InternalServerError"
           description: There was an internal server error.
-<<<<<<< HEAD
       summary: Check if image name is in use for current account 
   /thirdpartyrepo:
     post:
@@ -2149,7 +2145,4 @@
               schema:
                 $ref: '#/components/schemas/v1.InternalServerError'
           description: There was an internal server error.
-      summary: Lists all Third Party Repository for an account.
-=======
-      summary: Check if image name is in use for current account
->>>>>>> af09d746
+      summary: Lists all Third Party Repository for an account.